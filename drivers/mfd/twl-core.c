/*
 * twl_core.c - driver for TWL4030/TWL5030/TWL60X0/TPS659x0 PM
 * and audio CODEC devices
 *
 * Copyright (C) 2005-2006 Texas Instruments, Inc.
 *
 * Modifications to defer interrupt handling to a kernel thread:
 * Copyright (C) 2006 MontaVista Software, Inc.
 *
 * Based on tlv320aic23.c:
 * Copyright (c) by Kai Svahn <kai.svahn@nokia.com>
 *
 * Code cleanup and modifications to IRQ handler.
 * by syed khasim <x0khasim@ti.com>
 *
 * This program is free software; you can redistribute it and/or modify
 * it under the terms of the GNU General Public License as published by
 * the Free Software Foundation; either version 2 of the License, or
 * (at your option) any later version.
 *
 * This program is distributed in the hope that it will be useful,
 * but WITHOUT ANY WARRANTY; without even the implied warranty of
 * MERCHANTABILITY or FITNESS FOR A PARTICULAR PURPOSE.  See the
 * GNU General Public License for more details.
 *
 * You should have received a copy of the GNU General Public License
 * along with this program; if not, write to the Free Software
 * Foundation, Inc., 59 Temple Place, Suite 330, Boston, MA  02111-1307 USA
 */

#include <linux/init.h>
#include <linux/mutex.h>
#include <linux/module.h>
#include <linux/platform_device.h>
#include <linux/clk.h>
#include <linux/err.h>
#include <linux/device.h>
#include <linux/of.h>
#include <linux/of_irq.h>
#include <linux/of_platform.h>
#include <linux/irq.h>
#include <linux/irqdomain.h>

#include <linux/regulator/machine.h>

#include <linux/i2c.h>
#include <linux/i2c/twl.h>

#include "twl-core.h"

/*
 * The TWL4030 "Triton 2" is one of a family of a multi-function "Power
 * Management and System Companion Device" chips originally designed for
 * use in OMAP2 and OMAP 3 based systems.  Its control interfaces use I2C,
 * often at around 3 Mbit/sec, including for interrupt handling.
 *
 * This driver core provides genirq support for the interrupts emitted,
 * by the various modules, and exports register access primitives.
 *
 * FIXME this driver currently requires use of the first interrupt line
 * (and associated registers).
 */

#define DRIVER_NAME			"twl"

#if defined(CONFIG_KEYBOARD_TWL4030) || defined(CONFIG_KEYBOARD_TWL4030_MODULE)
#define twl_has_keypad()	true
#else
#define twl_has_keypad()	false
#endif

#if defined(CONFIG_GPIO_TWL4030) || defined(CONFIG_GPIO_TWL4030_MODULE)
#define twl_has_gpio()	true
#else
#define twl_has_gpio()	false
#endif

#if defined(CONFIG_REGULATOR_TWL4030) \
	|| defined(CONFIG_REGULATOR_TWL4030_MODULE)
#define twl_has_regulator()	true
#else
#define twl_has_regulator()	false
#endif

#if defined(CONFIG_TWL4030_MADC) || defined(CONFIG_TWL4030_MADC_MODULE)
#define twl_has_madc()	true
#else
#define twl_has_madc()	false
#endif

#ifdef CONFIG_TWL4030_POWER
#define twl_has_power()        true
#else
#define twl_has_power()        false
#endif

#if defined(CONFIG_RTC_DRV_TWL4030) || defined(CONFIG_RTC_DRV_TWL4030_MODULE)
#define twl_has_rtc()	true
#else
#define twl_has_rtc()	false
#endif

#if defined(CONFIG_TWL4030_USB) || defined(CONFIG_TWL4030_USB_MODULE) ||\
	defined(CONFIG_TWL6030_USB) || defined(CONFIG_TWL6030_USB_MODULE)
#define twl_has_usb()	true
#else
#define twl_has_usb()	false
#endif

#if defined(CONFIG_TWL4030_WATCHDOG) || \
	defined(CONFIG_TWL4030_WATCHDOG_MODULE)
#define twl_has_watchdog()        true
#else
#define twl_has_watchdog()        false
#endif

#if defined(CONFIG_MFD_TWL4030_AUDIO) || \
	defined(CONFIG_MFD_TWL4030_AUDIO_MODULE)
#define twl_has_codec()	true
#else
#define twl_has_codec()	false
#endif

#if defined(CONFIG_CHARGER_TWL4030) || defined(CONFIG_CHARGER_TWL4030_MODULE)
#define twl_has_bci()	true
#else
#define twl_has_bci()	false
#endif

/* Triton Core internal information (BEGIN) */

/* Last - for index max*/
#define TWL4030_MODULE_LAST		TWL4030_MODULE_SECURED_REG

#define TWL_NUM_SLAVES		4

#if defined(CONFIG_INPUT_TWL4030_PWRBUTTON) \
	|| defined(CONFIG_INPUT_TWL4030_PWRBUTTON_MODULE)
#define twl_has_pwrbutton()	true
#else
#define twl_has_pwrbutton()	false
#endif

#define SUB_CHIP_ID0 0
#define SUB_CHIP_ID1 1
#define SUB_CHIP_ID2 2
#define SUB_CHIP_ID3 3
#define SUB_CHIP_ID_INVAL 0xff

#define TWL_MODULE_LAST TWL4030_MODULE_LAST

<<<<<<< HEAD
#define TWL4030_NR_IRQS    34 /* core:8, power:8, gpio: 18 */
#define TWL6030_NR_IRQS    20

=======
>>>>>>> b8589e2a
/* Base Address defns for twl4030_map[] */

/* subchip/slave 0 - USB ID */
#define TWL4030_BASEADD_USB		0x0000

/* subchip/slave 1 - AUD ID */
#define TWL4030_BASEADD_AUDIO_VOICE	0x0000
#define TWL4030_BASEADD_GPIO		0x0098
#define TWL4030_BASEADD_INTBR		0x0085
#define TWL4030_BASEADD_PIH		0x0080
#define TWL4030_BASEADD_TEST		0x004C

/* subchip/slave 2 - AUX ID */
#define TWL4030_BASEADD_INTERRUPTS	0x00B9
#define TWL4030_BASEADD_LED		0x00EE
#define TWL4030_BASEADD_MADC		0x0000
#define TWL4030_BASEADD_MAIN_CHARGE	0x0074
#define TWL4030_BASEADD_PRECHARGE	0x00AA
#define TWL4030_BASEADD_PWM0		0x00F8
#define TWL4030_BASEADD_PWM1		0x00FB
#define TWL4030_BASEADD_PWMA		0x00EF
#define TWL4030_BASEADD_PWMB		0x00F1
#define TWL4030_BASEADD_KEYPAD		0x00D2

#define TWL5031_BASEADD_ACCESSORY	0x0074 /* Replaces Main Charge */
#define TWL5031_BASEADD_INTERRUPTS	0x00B9 /* Different than TWL4030's
						  one */

/* subchip/slave 3 - POWER ID */
#define TWL4030_BASEADD_BACKUP		0x0014
#define TWL4030_BASEADD_INT		0x002E
#define TWL4030_BASEADD_PM_MASTER	0x0036
#define TWL4030_BASEADD_PM_RECEIVER	0x005B
#define TWL4030_BASEADD_RTC		0x001C
#define TWL4030_BASEADD_SECURED_REG	0x0000

/* Triton Core internal information (END) */


/* subchip/slave 0 0x48 - POWER */
#define TWL6030_BASEADD_RTC		0x0000
#define TWL6030_BASEADD_MEM		0x0017
#define TWL6030_BASEADD_PM_MASTER	0x001F
#define TWL6030_BASEADD_PM_SLAVE_MISC	0x0030 /* PM_RECEIVER */
#define TWL6030_BASEADD_PM_MISC		0x00E2
#define TWL6030_BASEADD_PM_PUPD		0x00F0

/* subchip/slave 1 0x49 - FEATURE */
#define TWL6030_BASEADD_USB		0x0000
#define TWL6030_BASEADD_GPADC_CTRL	0x002E
#define TWL6030_BASEADD_AUX		0x0090
#define TWL6030_BASEADD_PWM		0x00BA
#define TWL6030_BASEADD_GASGAUGE	0x00C0
#define TWL6030_BASEADD_PIH		0x00D0
#define TWL6030_BASEADD_CHARGER		0x00E0
#define TWL6025_BASEADD_CHARGER		0x00DA

/* subchip/slave 2 0x4A - DFT */
#define TWL6030_BASEADD_DIEID		0x00C0

/* subchip/slave 3 0x4B - AUDIO */
#define TWL6030_BASEADD_AUDIO		0x0000
#define TWL6030_BASEADD_RSV		0x0000
#define TWL6030_BASEADD_ZERO		0x0000

/* Few power values */
#define R_CFG_BOOT			0x05

/* some fields in R_CFG_BOOT */
#define HFCLK_FREQ_19p2_MHZ		(1 << 0)
#define HFCLK_FREQ_26_MHZ		(2 << 0)
#define HFCLK_FREQ_38p4_MHZ		(3 << 0)
#define HIGH_PERF_SQ			(1 << 3)
#define CK32K_LOWPWR_EN			(1 << 7)


/* chip-specific feature flags, for i2c_device_id.driver_data */
#define TWL4030_VAUX2		BIT(0)	/* pre-5030 voltage ranges */
#define TPS_SUBSET		BIT(1)	/* tps659[23]0 have fewer LDOs */
#define TWL5031			BIT(2)  /* twl5031 has different registers */
#define TWL6030_CLASS		BIT(3)	/* TWL6030 class */

/*----------------------------------------------------------------------*/

/* is driver active, bound to a chip? */
static bool inuse;

/* TWL IDCODE Register value */
static u32 twl_idcode;

static unsigned int twl_id;
unsigned int twl_rev(void)
{
	return twl_id;
}
EXPORT_SYMBOL(twl_rev);

/* Structure for each TWL4030/TWL6030 Slave */
struct twl_client {
	struct i2c_client *client;
	u8 address;

	/* max numb of i2c_msg required is for read =2 */
	struct i2c_msg xfer_msg[2];

	/* To lock access to xfer_msg */
	struct mutex xfer_lock;
};

static struct twl_client twl_modules[TWL_NUM_SLAVES];

/* mapping the module id to slave id and base address */
struct twl_mapping {
	unsigned char sid;	/* Slave ID */
	unsigned char base;	/* base address */
};
static struct twl_mapping *twl_map;

static struct twl_mapping twl4030_map[TWL4030_MODULE_LAST + 1] = {
	/*
	 * NOTE:  don't change this table without updating the
	 * <linux/i2c/twl.h> defines for TWL4030_MODULE_*
	 * so they continue to match the order in this table.
	 */

	{ 0, TWL4030_BASEADD_USB },

	{ 1, TWL4030_BASEADD_AUDIO_VOICE },
	{ 1, TWL4030_BASEADD_GPIO },
	{ 1, TWL4030_BASEADD_INTBR },
	{ 1, TWL4030_BASEADD_PIH },
	{ 1, TWL4030_BASEADD_TEST },

	{ 2, TWL4030_BASEADD_KEYPAD },
	{ 2, TWL4030_BASEADD_MADC },
	{ 2, TWL4030_BASEADD_INTERRUPTS },
	{ 2, TWL4030_BASEADD_LED },
	{ 2, TWL4030_BASEADD_MAIN_CHARGE },
	{ 2, TWL4030_BASEADD_PRECHARGE },
	{ 2, TWL4030_BASEADD_PWM0 },
	{ 2, TWL4030_BASEADD_PWM1 },
	{ 2, TWL4030_BASEADD_PWMA },
	{ 2, TWL4030_BASEADD_PWMB },
	{ 2, TWL5031_BASEADD_ACCESSORY },
	{ 2, TWL5031_BASEADD_INTERRUPTS },

	{ 3, TWL4030_BASEADD_BACKUP },
	{ 3, TWL4030_BASEADD_INT },
	{ 3, TWL4030_BASEADD_PM_MASTER },
	{ 3, TWL4030_BASEADD_PM_RECEIVER },
	{ 3, TWL4030_BASEADD_RTC },
	{ 3, TWL4030_BASEADD_SECURED_REG },
};

static struct twl_mapping twl6030_map[] = {
	/*
	 * NOTE:  don't change this table without updating the
	 * <linux/i2c/twl.h> defines for TWL4030_MODULE_*
	 * so they continue to match the order in this table.
	 */
	{ SUB_CHIP_ID1, TWL6030_BASEADD_USB },
	{ SUB_CHIP_ID_INVAL, TWL6030_BASEADD_AUDIO },
	{ SUB_CHIP_ID2, TWL6030_BASEADD_DIEID },
	{ SUB_CHIP_ID2, TWL6030_BASEADD_RSV },
	{ SUB_CHIP_ID1, TWL6030_BASEADD_PIH },

	{ SUB_CHIP_ID2, TWL6030_BASEADD_RSV },
	{ SUB_CHIP_ID2, TWL6030_BASEADD_RSV },
	{ SUB_CHIP_ID1, TWL6030_BASEADD_GPADC_CTRL },
	{ SUB_CHIP_ID2, TWL6030_BASEADD_RSV },
	{ SUB_CHIP_ID2, TWL6030_BASEADD_RSV },

	{ SUB_CHIP_ID1, TWL6030_BASEADD_CHARGER },
	{ SUB_CHIP_ID1, TWL6030_BASEADD_GASGAUGE },
	{ SUB_CHIP_ID1, TWL6030_BASEADD_PWM },
	{ SUB_CHIP_ID0, TWL6030_BASEADD_ZERO },
	{ SUB_CHIP_ID1, TWL6030_BASEADD_ZERO },

	{ SUB_CHIP_ID2, TWL6030_BASEADD_ZERO },
	{ SUB_CHIP_ID2, TWL6030_BASEADD_ZERO },
	{ SUB_CHIP_ID2, TWL6030_BASEADD_RSV },
	{ SUB_CHIP_ID2, TWL6030_BASEADD_RSV },
	{ SUB_CHIP_ID2, TWL6030_BASEADD_RSV },
	{ SUB_CHIP_ID0, TWL6030_BASEADD_PM_MASTER },
	{ SUB_CHIP_ID0, TWL6030_BASEADD_PM_SLAVE_MISC },

	{ SUB_CHIP_ID0, TWL6030_BASEADD_RTC },
	{ SUB_CHIP_ID0, TWL6030_BASEADD_MEM },
	{ SUB_CHIP_ID1, TWL6025_BASEADD_CHARGER },
};

/*----------------------------------------------------------------------*/

/* Exported Functions */

/**
 * twl_i2c_write - Writes a n bit register in TWL4030/TWL5030/TWL60X0
 * @mod_no: module number
 * @value: an array of num_bytes+1 containing data to write
 * @reg: register address (just offset will do)
 * @num_bytes: number of bytes to transfer
 *
 * IMPORTANT: for 'value' parameter: Allocate value num_bytes+1 and
 * valid data starts at Offset 1.
 *
 * Returns the result of operation - 0 is success
 */
int twl_i2c_write(u8 mod_no, u8 *value, u8 reg, unsigned num_bytes)
{
	int ret;
	int sid;
	struct twl_client *twl;
	struct i2c_msg *msg;

	if (unlikely(mod_no > TWL_MODULE_LAST)) {
		pr_err("%s: invalid module number %d\n", DRIVER_NAME, mod_no);
		return -EPERM;
	}
	if (unlikely(!inuse)) {
		pr_err("%s: not initialized\n", DRIVER_NAME);
		return -EPERM;
	}
	sid = twl_map[mod_no].sid;
	if (unlikely(sid == SUB_CHIP_ID_INVAL)) {
		pr_err("%s: module %d is not part of the pmic\n",
		       DRIVER_NAME, mod_no);
		return -EINVAL;
	}
	twl = &twl_modules[sid];

	mutex_lock(&twl->xfer_lock);
	/*
	 * [MSG1]: fill the register address data
	 * fill the data Tx buffer
	 */
	msg = &twl->xfer_msg[0];
	msg->addr = twl->address;
	msg->len = num_bytes + 1;
	msg->flags = 0;
	msg->buf = value;
	/* over write the first byte of buffer with the register address */
	*value = twl_map[mod_no].base + reg;
	ret = i2c_transfer(twl->client->adapter, twl->xfer_msg, 1);
	mutex_unlock(&twl->xfer_lock);

	/* i2c_transfer returns number of messages transferred */
	if (ret != 1) {
		pr_err("%s: i2c_write failed to transfer all messages\n",
			DRIVER_NAME);
		if (ret < 0)
			return ret;
		else
			return -EIO;
	} else {
		return 0;
	}
}
EXPORT_SYMBOL(twl_i2c_write);

/**
 * twl_i2c_read - Reads a n bit register in TWL4030/TWL5030/TWL60X0
 * @mod_no: module number
 * @value: an array of num_bytes containing data to be read
 * @reg: register address (just offset will do)
 * @num_bytes: number of bytes to transfer
 *
 * Returns result of operation - num_bytes is success else failure.
 */
int twl_i2c_read(u8 mod_no, u8 *value, u8 reg, unsigned num_bytes)
{
	int ret;
	u8 val;
	int sid;
	struct twl_client *twl;
	struct i2c_msg *msg;

	if (unlikely(mod_no > TWL_MODULE_LAST)) {
		pr_err("%s: invalid module number %d\n", DRIVER_NAME, mod_no);
		return -EPERM;
	}
	if (unlikely(!inuse)) {
		pr_err("%s: not initialized\n", DRIVER_NAME);
		return -EPERM;
	}
	sid = twl_map[mod_no].sid;
	if (unlikely(sid == SUB_CHIP_ID_INVAL)) {
		pr_err("%s: module %d is not part of the pmic\n",
		       DRIVER_NAME, mod_no);
		return -EINVAL;
	}
	twl = &twl_modules[sid];

	mutex_lock(&twl->xfer_lock);
	/* [MSG1] fill the register address data */
	msg = &twl->xfer_msg[0];
	msg->addr = twl->address;
	msg->len = 1;
	msg->flags = 0;	/* Read the register value */
	val = twl_map[mod_no].base + reg;
	msg->buf = &val;
	/* [MSG2] fill the data rx buffer */
	msg = &twl->xfer_msg[1];
	msg->addr = twl->address;
	msg->flags = I2C_M_RD;	/* Read the register value */
	msg->len = num_bytes;	/* only n bytes */
	msg->buf = value;
	ret = i2c_transfer(twl->client->adapter, twl->xfer_msg, 2);
	mutex_unlock(&twl->xfer_lock);

	/* i2c_transfer returns number of messages transferred */
	if (ret != 2) {
		pr_err("%s: i2c_read failed to transfer all messages\n",
			DRIVER_NAME);
		if (ret < 0)
			return ret;
		else
			return -EIO;
	} else {
		return 0;
	}
}
EXPORT_SYMBOL(twl_i2c_read);

/**
 * twl_i2c_write_u8 - Writes a 8 bit register in TWL4030/TWL5030/TWL60X0
 * @mod_no: module number
 * @value: the value to be written 8 bit
 * @reg: register address (just offset will do)
 *
 * Returns result of operation - 0 is success
 */
int twl_i2c_write_u8(u8 mod_no, u8 value, u8 reg)
{

	/* 2 bytes offset 1 contains the data offset 0 is used by i2c_write */
	u8 temp_buffer[2] = { 0 };
	/* offset 1 contains the data */
	temp_buffer[1] = value;
	return twl_i2c_write(mod_no, temp_buffer, reg, 1);
}
EXPORT_SYMBOL(twl_i2c_write_u8);

/**
 * twl_i2c_read_u8 - Reads a 8 bit register from TWL4030/TWL5030/TWL60X0
 * @mod_no: module number
 * @value: the value read 8 bit
 * @reg: register address (just offset will do)
 *
 * Returns result of operation - 0 is success
 */
int twl_i2c_read_u8(u8 mod_no, u8 *value, u8 reg)
{
	return twl_i2c_read(mod_no, value, reg, 1);
}
EXPORT_SYMBOL(twl_i2c_read_u8);

/*----------------------------------------------------------------------*/

/**
 * twl_read_idcode_register - API to read the IDCODE register.
 *
 * Unlocks the IDCODE register and read the 32 bit value.
 */
static int twl_read_idcode_register(void)
{
	int err;

	err = twl_i2c_write_u8(TWL4030_MODULE_INTBR, TWL_EEPROM_R_UNLOCK,
						REG_UNLOCK_TEST_REG);
	if (err) {
		pr_err("TWL4030 Unable to unlock IDCODE registers -%d\n", err);
		goto fail;
	}

	err = twl_i2c_read(TWL4030_MODULE_INTBR, (u8 *)(&twl_idcode),
						REG_IDCODE_7_0, 4);
	if (err) {
		pr_err("TWL4030: unable to read IDCODE -%d\n", err);
		goto fail;
	}

	err = twl_i2c_write_u8(TWL4030_MODULE_INTBR, 0x0, REG_UNLOCK_TEST_REG);
	if (err)
		pr_err("TWL4030 Unable to relock IDCODE registers -%d\n", err);
fail:
	return err;
}

/**
 * twl_get_type - API to get TWL Si type.
 *
 * Api to get the TWL Si type from IDCODE value.
 */
int twl_get_type(void)
{
	return TWL_SIL_TYPE(twl_idcode);
}
EXPORT_SYMBOL_GPL(twl_get_type);

/**
 * twl_get_version - API to get TWL Si version.
 *
 * Api to get the TWL Si version from IDCODE value.
 */
int twl_get_version(void)
{
	return TWL_SIL_REV(twl_idcode);
}
EXPORT_SYMBOL_GPL(twl_get_version);

static struct device *
add_numbered_child(unsigned chip, const char *name, int num,
		void *pdata, unsigned pdata_len,
		bool can_wakeup, int irq0, int irq1)
{
	struct platform_device	*pdev;
	struct twl_client	*twl = &twl_modules[chip];
	int			status;

	pdev = platform_device_alloc(name, num);
	if (!pdev) {
		dev_dbg(&twl->client->dev, "can't alloc dev\n");
		status = -ENOMEM;
		goto err;
	}

	device_init_wakeup(&pdev->dev, can_wakeup);
	pdev->dev.parent = &twl->client->dev;

	if (pdata) {
		status = platform_device_add_data(pdev, pdata, pdata_len);
		if (status < 0) {
			dev_dbg(&pdev->dev, "can't add platform_data\n");
			goto err;
		}
	}

	if (irq0) {
		struct resource r[2] = {
			{ .start = irq0, .flags = IORESOURCE_IRQ, },
			{ .start = irq1, .flags = IORESOURCE_IRQ, },
		};

		status = platform_device_add_resources(pdev, r, irq1 ? 2 : 1);
		if (status < 0) {
			dev_dbg(&pdev->dev, "can't add irqs\n");
			goto err;
		}
	}

	status = platform_device_add(pdev);

err:
	if (status < 0) {
		platform_device_put(pdev);
		dev_err(&twl->client->dev, "can't add %s dev\n", name);
		return ERR_PTR(status);
	}
	return &pdev->dev;
}

static inline struct device *add_child(unsigned chip, const char *name,
		void *pdata, unsigned pdata_len,
		bool can_wakeup, int irq0, int irq1)
{
	return add_numbered_child(chip, name, -1, pdata, pdata_len,
		can_wakeup, irq0, irq1);
}

static struct device *
add_regulator_linked(int num, struct regulator_init_data *pdata,
		struct regulator_consumer_supply *consumers,
		unsigned num_consumers, unsigned long features)
{
	unsigned sub_chip_id;
	struct twl_regulator_driver_data drv_data;

	/* regulator framework demands init_data ... */
	if (!pdata)
		return NULL;

	if (consumers) {
		pdata->consumer_supplies = consumers;
		pdata->num_consumer_supplies = num_consumers;
	}

	if (pdata->driver_data) {
		/* If we have existing drv_data, just add the flags */
		struct twl_regulator_driver_data *tmp;
		tmp = pdata->driver_data;
		tmp->features |= features;
	} else {
		/* add new driver data struct, used only during init */
		drv_data.features = features;
		drv_data.set_voltage = NULL;
		drv_data.get_voltage = NULL;
		drv_data.data = NULL;
		pdata->driver_data = &drv_data;
	}

	/* NOTE:  we currently ignore regulator IRQs, e.g. for short circuits */
	sub_chip_id = twl_map[TWL_MODULE_PM_MASTER].sid;
	return add_numbered_child(sub_chip_id, "twl_reg", num,
		pdata, sizeof(*pdata), false, 0, 0);
}

static struct device *
add_regulator(int num, struct regulator_init_data *pdata,
		unsigned long features)
{
	return add_regulator_linked(num, pdata, NULL, 0, features);
}

/*
 * NOTE:  We know the first 8 IRQs after pdata->base_irq are
 * for the PIH, and the next are for the PWR_INT SIH, since
 * that's how twl_init_irq() sets things up.
 */

static int
add_children(struct twl4030_platform_data *pdata, unsigned irq_base,
		unsigned long features)
{
	struct device	*child;
	unsigned sub_chip_id;

	if (twl_has_gpio() && pdata->gpio) {
		child = add_child(SUB_CHIP_ID1, "twl4030_gpio",
				pdata->gpio, sizeof(*pdata->gpio),
				false, irq_base + GPIO_INTR_OFFSET, 0);
		if (IS_ERR(child))
			return PTR_ERR(child);
	}

	if (twl_has_keypad() && pdata->keypad) {
		child = add_child(SUB_CHIP_ID2, "twl4030_keypad",
				pdata->keypad, sizeof(*pdata->keypad),
				true, irq_base + KEYPAD_INTR_OFFSET, 0);
		if (IS_ERR(child))
			return PTR_ERR(child);
	}

	if (twl_has_madc() && pdata->madc) {
		child = add_child(2, "twl4030_madc",
				pdata->madc, sizeof(*pdata->madc),
				true, irq_base + MADC_INTR_OFFSET, 0);
		if (IS_ERR(child))
			return PTR_ERR(child);
	}

	if (twl_has_rtc()) {
		/*
		 * REVISIT platform_data here currently might expose the
		 * "msecure" line ... but for now we just expect board
		 * setup to tell the chip "it's always ok to SET_TIME".
		 * Eventually, Linux might become more aware of such
		 * HW security concerns, and "least privilege".
		 */
		sub_chip_id = twl_map[TWL_MODULE_RTC].sid;
		child = add_child(sub_chip_id, "twl_rtc",
				NULL, 0,
				true, irq_base + RTC_INTR_OFFSET, 0);
		if (IS_ERR(child))
			return PTR_ERR(child);
	}

	if (twl_has_usb() && pdata->usb && twl_class_is_4030()) {

		static struct regulator_consumer_supply usb1v5 = {
			.supply =	"usb1v5",
		};
		static struct regulator_consumer_supply usb1v8 = {
			.supply =	"usb1v8",
		};
		static struct regulator_consumer_supply usb3v1 = {
			.supply =	"usb3v1",
		};

	/* First add the regulators so that they can be used by transceiver */
		if (twl_has_regulator()) {
			/* this is a template that gets copied */
			struct regulator_init_data usb_fixed = {
				.constraints.valid_modes_mask =
					REGULATOR_MODE_NORMAL
					| REGULATOR_MODE_STANDBY,
				.constraints.valid_ops_mask =
					REGULATOR_CHANGE_MODE
					| REGULATOR_CHANGE_STATUS,
			};

			child = add_regulator_linked(TWL4030_REG_VUSB1V5,
						      &usb_fixed, &usb1v5, 1,
						      features);
			if (IS_ERR(child))
				return PTR_ERR(child);

			child = add_regulator_linked(TWL4030_REG_VUSB1V8,
						      &usb_fixed, &usb1v8, 1,
						      features);
			if (IS_ERR(child))
				return PTR_ERR(child);

			child = add_regulator_linked(TWL4030_REG_VUSB3V1,
						      &usb_fixed, &usb3v1, 1,
						      features);
			if (IS_ERR(child))
				return PTR_ERR(child);

		}

		child = add_child(0, "twl4030_usb",
				pdata->usb, sizeof(*pdata->usb),
				true,
				/* irq0 = USB_PRES, irq1 = USB */
				irq_base + USB_PRES_INTR_OFFSET,
				irq_base + USB_INTR_OFFSET);

		if (IS_ERR(child))
			return PTR_ERR(child);

		/* we need to connect regulators to this transceiver */
		if (twl_has_regulator() && child) {
			usb1v5.dev_name = dev_name(child);
			usb1v8.dev_name = dev_name(child);
			usb3v1.dev_name = dev_name(child);
		}
	}
	if (twl_has_usb() && pdata->usb && twl_class_is_6030()) {

		static struct regulator_consumer_supply usb3v3;
		int regulator;

		if (twl_has_regulator()) {
			/* this is a template that gets copied */
			struct regulator_init_data usb_fixed = {
				.constraints.valid_modes_mask =
					REGULATOR_MODE_NORMAL
					| REGULATOR_MODE_STANDBY,
				.constraints.valid_ops_mask =
					REGULATOR_CHANGE_MODE
					| REGULATOR_CHANGE_STATUS,
			};

			if (features & TWL6025_SUBCLASS) {
				usb3v3.supply =	"ldousb";
				regulator = TWL6025_REG_LDOUSB;
			} else {
				usb3v3.supply = "vusb";
				regulator = TWL6030_REG_VUSB;
			}
			child = add_regulator_linked(regulator, &usb_fixed,
							&usb3v3, 1,
							features);
			if (IS_ERR(child))
				return PTR_ERR(child);
		}

		pdata->usb->features = features;

		child = add_child(0, "twl6030_usb",
			pdata->usb, sizeof(*pdata->usb),
			true,
			/* irq1 = VBUS_PRES, irq0 = USB ID */
			irq_base + USBOTG_INTR_OFFSET,
			irq_base + USB_PRES_INTR_OFFSET);

		if (IS_ERR(child))
			return PTR_ERR(child);
		/* we need to connect regulators to this transceiver */
		if (twl_has_regulator() && child)
			usb3v3.dev_name = dev_name(child);
	} else if (twl_has_regulator() && twl_class_is_6030()) {
		if (features & TWL6025_SUBCLASS)
			child = add_regulator(TWL6025_REG_LDOUSB,
						pdata->ldousb, features);
		else
			child = add_regulator(TWL6030_REG_VUSB,
						pdata->vusb, features);

			if (IS_ERR(child))
					return PTR_ERR(child);
	}

	if (twl_has_watchdog() && twl_class_is_4030()) {
		child = add_child(0, "twl4030_wdt", NULL, 0, false, 0, 0);
		if (IS_ERR(child))
			return PTR_ERR(child);
	}

	if (twl_has_pwrbutton() && twl_class_is_4030()) {
		child = add_child(1, "twl4030_pwrbutton",
				NULL, 0, true, irq_base + 8 + 0, 0);
		if (IS_ERR(child))
			return PTR_ERR(child);
	}

	if (twl_has_codec() && pdata->audio && twl_class_is_4030()) {
		sub_chip_id = twl_map[TWL_MODULE_AUDIO_VOICE].sid;
		child = add_child(sub_chip_id, "twl4030-audio",
				pdata->audio, sizeof(*pdata->audio),
				false, 0, 0);
		if (IS_ERR(child))
			return PTR_ERR(child);
	}

	/* twl4030 regulators */
	if (twl_has_regulator() && twl_class_is_4030()) {
		child = add_regulator(TWL4030_REG_VPLL1, pdata->vpll1,
					features);
		if (IS_ERR(child))
			return PTR_ERR(child);

		child = add_regulator(TWL4030_REG_VIO, pdata->vio,
					features);
		if (IS_ERR(child))
			return PTR_ERR(child);

		child = add_regulator(TWL4030_REG_VDD1, pdata->vdd1,
					features);
		if (IS_ERR(child))
			return PTR_ERR(child);

		child = add_regulator(TWL4030_REG_VDD2, pdata->vdd2,
					features);
		if (IS_ERR(child))
			return PTR_ERR(child);

		child = add_regulator(TWL4030_REG_VMMC1, pdata->vmmc1,
					features);
		if (IS_ERR(child))
			return PTR_ERR(child);

		child = add_regulator(TWL4030_REG_VDAC, pdata->vdac,
					features);
		if (IS_ERR(child))
			return PTR_ERR(child);

		child = add_regulator((features & TWL4030_VAUX2)
					? TWL4030_REG_VAUX2_4030
					: TWL4030_REG_VAUX2,
				pdata->vaux2, features);
		if (IS_ERR(child))
			return PTR_ERR(child);

		child = add_regulator(TWL4030_REG_VINTANA1, pdata->vintana1,
					features);
		if (IS_ERR(child))
			return PTR_ERR(child);

		child = add_regulator(TWL4030_REG_VINTANA2, pdata->vintana2,
					features);
		if (IS_ERR(child))
			return PTR_ERR(child);

		child = add_regulator(TWL4030_REG_VINTDIG, pdata->vintdig,
					features);
		if (IS_ERR(child))
			return PTR_ERR(child);
	}

	/* maybe add LDOs that are omitted on cost-reduced parts */
	if (twl_has_regulator() && !(features & TPS_SUBSET)
	  && twl_class_is_4030()) {
		child = add_regulator(TWL4030_REG_VPLL2, pdata->vpll2,
					features);
		if (IS_ERR(child))
			return PTR_ERR(child);

		child = add_regulator(TWL4030_REG_VMMC2, pdata->vmmc2,
					features);
		if (IS_ERR(child))
			return PTR_ERR(child);

		child = add_regulator(TWL4030_REG_VSIM, pdata->vsim,
					features);
		if (IS_ERR(child))
			return PTR_ERR(child);

		child = add_regulator(TWL4030_REG_VAUX1, pdata->vaux1,
					features);
		if (IS_ERR(child))
			return PTR_ERR(child);

		child = add_regulator(TWL4030_REG_VAUX3, pdata->vaux3,
					features);
		if (IS_ERR(child))
			return PTR_ERR(child);

		child = add_regulator(TWL4030_REG_VAUX4, pdata->vaux4,
					features);
		if (IS_ERR(child))
			return PTR_ERR(child);
	}

	/* twl6030 regulators */
	if (twl_has_regulator() && twl_class_is_6030() &&
			!(features & TWL6025_SUBCLASS)) {
		child = add_regulator(TWL6030_REG_VDD1, pdata->vdd1,
					features);
		if (IS_ERR(child))
			return PTR_ERR(child);

		child = add_regulator(TWL6030_REG_VDD2, pdata->vdd2,
					features);
		if (IS_ERR(child))
			return PTR_ERR(child);

		child = add_regulator(TWL6030_REG_VDD3, pdata->vdd3,
					features);
		if (IS_ERR(child))
			return PTR_ERR(child);

		child = add_regulator(TWL6030_REG_V1V8, pdata->v1v8,
					features);
		if (IS_ERR(child))
			return PTR_ERR(child);

		child = add_regulator(TWL6030_REG_V2V1, pdata->v2v1,
					features);
		if (IS_ERR(child))
			return PTR_ERR(child);

		child = add_regulator(TWL6030_REG_VMMC, pdata->vmmc,
					features);
		if (IS_ERR(child))
			return PTR_ERR(child);

		child = add_regulator(TWL6030_REG_VPP, pdata->vpp,
					features);
		if (IS_ERR(child))
			return PTR_ERR(child);

		child = add_regulator(TWL6030_REG_VUSIM, pdata->vusim,
					features);
		if (IS_ERR(child))
			return PTR_ERR(child);

		child = add_regulator(TWL6030_REG_VCXIO, pdata->vcxio,
					features);
		if (IS_ERR(child))
			return PTR_ERR(child);

		child = add_regulator(TWL6030_REG_VDAC, pdata->vdac,
					features);
		if (IS_ERR(child))
			return PTR_ERR(child);

		child = add_regulator(TWL6030_REG_VAUX1_6030, pdata->vaux1,
					features);
		if (IS_ERR(child))
			return PTR_ERR(child);

		child = add_regulator(TWL6030_REG_VAUX2_6030, pdata->vaux2,
					features);
		if (IS_ERR(child))
			return PTR_ERR(child);

		child = add_regulator(TWL6030_REG_VAUX3_6030, pdata->vaux3,
					features);
		if (IS_ERR(child))
			return PTR_ERR(child);

		child = add_regulator(TWL6030_REG_CLK32KG, pdata->clk32kg,
					features);
		if (IS_ERR(child))
			return PTR_ERR(child);
	}

	/* 6030 and 6025 share this regulator */
	if (twl_has_regulator() && twl_class_is_6030()) {
		child = add_regulator(TWL6030_REG_VANA, pdata->vana,
					features);
		if (IS_ERR(child))
			return PTR_ERR(child);
	}

	/* twl6025 regulators */
	if (twl_has_regulator() && twl_class_is_6030() &&
			(features & TWL6025_SUBCLASS)) {
		child = add_regulator(TWL6025_REG_LDO5, pdata->ldo5,
					features);
		if (IS_ERR(child))
			return PTR_ERR(child);

		child = add_regulator(TWL6025_REG_LDO1, pdata->ldo1,
					features);
		if (IS_ERR(child))
			return PTR_ERR(child);

		child = add_regulator(TWL6025_REG_LDO7, pdata->ldo7,
					features);
		if (IS_ERR(child))
			return PTR_ERR(child);

		child = add_regulator(TWL6025_REG_LDO6, pdata->ldo6,
					features);
		if (IS_ERR(child))
			return PTR_ERR(child);

		child = add_regulator(TWL6025_REG_LDOLN, pdata->ldoln,
					features);
		if (IS_ERR(child))
			return PTR_ERR(child);

		child = add_regulator(TWL6025_REG_LDO2, pdata->ldo2,
					features);
		if (IS_ERR(child))
			return PTR_ERR(child);

		child = add_regulator(TWL6025_REG_LDO4, pdata->ldo4,
					features);
		if (IS_ERR(child))
			return PTR_ERR(child);

		child = add_regulator(TWL6025_REG_LDO3, pdata->ldo3,
					features);
		if (IS_ERR(child))
			return PTR_ERR(child);

		child = add_regulator(TWL6025_REG_SMPS3, pdata->smps3,
					features);
		if (IS_ERR(child))
			return PTR_ERR(child);

		child = add_regulator(TWL6025_REG_SMPS4, pdata->smps4,
					features);
		if (IS_ERR(child))
			return PTR_ERR(child);

		child = add_regulator(TWL6025_REG_VIO, pdata->vio6025,
					features);
		if (IS_ERR(child))
			return PTR_ERR(child);

	}

	if (twl_has_bci() && pdata->bci &&
			!(features & (TPS_SUBSET | TWL5031))) {
		child = add_child(3, "twl4030_bci",
				pdata->bci, sizeof(*pdata->bci), false,
				/* irq0 = CHG_PRES, irq1 = BCI */
				irq_base + BCI_PRES_INTR_OFFSET,
				irq_base + BCI_INTR_OFFSET);
		if (IS_ERR(child))
			return PTR_ERR(child);
	}

	return 0;
}

/*----------------------------------------------------------------------*/

/*
 * These three functions initialize the on-chip clock framework,
 * letting it generate the right frequencies for USB, MADC, and
 * other purposes.
 */
static inline int __init protect_pm_master(void)
{
	int e = 0;

	e = twl_i2c_write_u8(TWL4030_MODULE_PM_MASTER, 0,
			TWL4030_PM_MASTER_PROTECT_KEY);
	return e;
}

static inline int __init unprotect_pm_master(void)
{
	int e = 0;

	e |= twl_i2c_write_u8(TWL4030_MODULE_PM_MASTER,
			TWL4030_PM_MASTER_KEY_CFG1,
			TWL4030_PM_MASTER_PROTECT_KEY);
	e |= twl_i2c_write_u8(TWL4030_MODULE_PM_MASTER,
			TWL4030_PM_MASTER_KEY_CFG2,
			TWL4030_PM_MASTER_PROTECT_KEY);

	return e;
}

static void clocks_init(struct device *dev,
			struct twl4030_clock_init_data *clock)
{
	int e = 0;
	struct clk *osc;
	u32 rate;
	u8 ctrl = HFCLK_FREQ_26_MHZ;

#if defined(CONFIG_ARCH_OMAP2) || defined(CONFIG_ARCH_OMAP3)
	if (cpu_is_omap2430())
		osc = clk_get(dev, "osc_ck");
	else
		osc = clk_get(dev, "osc_sys_ck");

	if (IS_ERR(osc)) {
		printk(KERN_WARNING "Skipping twl internal clock init and "
				"using bootloader value (unknown osc rate)\n");
		return;
	}

	rate = clk_get_rate(osc);
	clk_put(osc);

#else
	/* REVISIT for non-OMAP systems, pass the clock rate from
	 * board init code, using platform_data.
	 */
	osc = ERR_PTR(-EIO);

	printk(KERN_WARNING "Skipping twl internal clock init and "
	       "using bootloader value (unknown osc rate)\n");

	return;
#endif

	switch (rate) {
	case 19200000:
		ctrl = HFCLK_FREQ_19p2_MHZ;
		break;
	case 26000000:
		ctrl = HFCLK_FREQ_26_MHZ;
		break;
	case 38400000:
		ctrl = HFCLK_FREQ_38p4_MHZ;
		break;
	}

	ctrl |= HIGH_PERF_SQ;
	if (clock && clock->ck32k_lowpwr_enable)
		ctrl |= CK32K_LOWPWR_EN;

	e |= unprotect_pm_master();
	/* effect->MADC+USB ck en */
	e |= twl_i2c_write_u8(TWL_MODULE_PM_MASTER, ctrl, R_CFG_BOOT);
	e |= protect_pm_master();

	if (e < 0)
		pr_err("%s: clock init err [%d]\n", DRIVER_NAME, e);
}

/*----------------------------------------------------------------------*/


static int twl_remove(struct i2c_client *client)
{
	unsigned i, num_slaves;
	int status;

	if (twl_class_is_4030()) {
		status = twl4030_exit_irq();
		num_slaves = TWL_NUM_SLAVES;
	} else {
		status = twl6030_exit_irq();
		num_slaves = TWL_NUM_SLAVES - 1;
	}

	if (status < 0)
		return status;

	for (i = 0; i < num_slaves; i++) {
		struct twl_client	*twl = &twl_modules[i];

		if (twl->client && twl->client != client)
			i2c_unregister_device(twl->client);
		twl_modules[i].client = NULL;
	}
	inuse = false;
	return 0;
}

/* NOTE: This driver only handles a single twl4030/tps659x0 chip */
static int __devinit
twl_probe(struct i2c_client *client, const struct i2c_device_id *id)
{
	struct twl4030_platform_data	*pdata = client->dev.platform_data;
	struct device_node		*node = client->dev.of_node;
	int				irq_base = 0;
	int				status;
	unsigned			i, num_slaves;

	if (node && !pdata) {
		/*
		 * XXX: Temporary pdata until the information is correctly
		 * retrieved by every TWL modules from DT.
		 */
		pdata = devm_kzalloc(&client->dev,
				     sizeof(struct twl4030_platform_data),
				     GFP_KERNEL);
		if (!pdata)
			return -ENOMEM;
	}

	if (!pdata) {
		dev_dbg(&client->dev, "no platform data?\n");
		return -EINVAL;
	}

<<<<<<< HEAD
	status = irq_alloc_descs(-1, pdata->irq_base, nr_irqs, 0);
	if (IS_ERR_VALUE(status)) {
		dev_err(&client->dev, "Fail to allocate IRQ descs\n");
		return status;
	}

	pdata->irq_base = status;
	pdata->irq_end = pdata->irq_base + nr_irqs;
	irq_domain_add_legacy(node, nr_irqs, pdata->irq_base, 0,
			      &irq_domain_simple_ops, NULL);

=======
>>>>>>> b8589e2a
	if (i2c_check_functionality(client->adapter, I2C_FUNC_I2C) == 0) {
		dev_dbg(&client->dev, "can't talk I2C?\n");
		return -EIO;
	}

	if (inuse) {
		dev_dbg(&client->dev, "driver is already in use\n");
		return -EBUSY;
	}

	if ((id->driver_data) & TWL6030_CLASS) {
		twl_id = TWL6030_CLASS_ID;
		twl_map = &twl6030_map[0];
		num_slaves = TWL_NUM_SLAVES - 1;
	} else {
		twl_id = TWL4030_CLASS_ID;
		twl_map = &twl4030_map[0];
		num_slaves = TWL_NUM_SLAVES;
	}

	for (i = 0; i < num_slaves; i++) {
		struct twl_client *twl = &twl_modules[i];

		twl->address = client->addr + i;
		if (i == 0) {
			twl->client = client;
		} else {
			twl->client = i2c_new_dummy(client->adapter,
					twl->address);
			if (!twl->client) {
				dev_err(&client->dev,
					"can't attach client %d\n", i);
				status = -ENOMEM;
				goto fail;
			}
		}
		mutex_init(&twl->xfer_lock);
	}

	inuse = true;

	/* setup clock framework */
	clocks_init(&client->dev, pdata->clock);

	/* read TWL IDCODE Register */
	if (twl_id == TWL4030_CLASS_ID) {
		status = twl_read_idcode_register();
		WARN(status < 0, "Error: reading twl_idcode register value\n");
	}

	/* load power event scripts */
	if (twl_has_power() && pdata->power)
		twl4030_power_init(pdata->power);

	/* Maybe init the T2 Interrupt subsystem */
	if (client->irq) {
		if (twl_class_is_4030()) {
			twl4030_init_chip_irq(id->name);
			irq_base = twl4030_init_irq(&client->dev, client->irq);
		} else {
			irq_base = twl6030_init_irq(&client->dev, client->irq);
		}

		if (irq_base < 0) {
			status = irq_base;
			goto fail;
		}
	}

	/*
	 * Disable TWL4030/TWL5030 I2C Pull-up on I2C1 and I2C4(SR) interface.
	 * Program I2C_SCL_CTRL_PU(bit 0)=0, I2C_SDA_CTRL_PU (bit 2)=0,
	 * SR_I2C_SCL_CTRL_PU(bit 4)=0 and SR_I2C_SDA_CTRL_PU(bit 6)=0.
	 */
	if (twl_class_is_4030()) {
		u8 temp;

		twl_i2c_read_u8(TWL4030_MODULE_INTBR, &temp, REG_GPPUPDCTR1);
		temp &= ~(SR_I2C_SDA_CTRL_PU | SR_I2C_SCL_CTRL_PU | \
			I2C_SDA_CTRL_PU | I2C_SCL_CTRL_PU);
		twl_i2c_write_u8(TWL4030_MODULE_INTBR, temp, REG_GPPUPDCTR1);
	}

	status = -ENODEV;
<<<<<<< HEAD
	if (node)
		status = of_platform_populate(node, NULL, NULL, &client->dev);
	if (status)
		status = add_children(pdata, id->driver_data);
=======

	if (node)
		status = of_platform_populate(node, NULL, NULL, &client->dev);
	if (status)
		status = add_children(pdata, irq_base, id->driver_data);
>>>>>>> b8589e2a

fail:
	if (status < 0)
		twl_remove(client);

	return status;
}

static const struct i2c_device_id twl_ids[] = {
	{ "twl4030", TWL4030_VAUX2 },	/* "Triton 2" */
	{ "twl5030", 0 },		/* T2 updated */
	{ "twl5031", TWL5031 },		/* TWL5030 updated */
	{ "tps65950", 0 },		/* catalog version of twl5030 */
	{ "tps65930", TPS_SUBSET },	/* fewer LDOs and DACs; no charger */
	{ "tps65920", TPS_SUBSET },	/* fewer LDOs; no codec or charger */
	{ "tps65921", TPS_SUBSET },	/* fewer LDOs; no codec, no LED
					   and vibrator. Charger in USB module*/
	{ "twl6030", TWL6030_CLASS },	/* "Phoenix power chip" */
	{ "twl6025", TWL6030_CLASS | TWL6025_SUBCLASS }, /* "Phoenix lite" */
	{ /* end of list */ },
};
MODULE_DEVICE_TABLE(i2c, twl_ids);

/* One Client Driver , 4 Clients */
static struct i2c_driver twl_driver = {
	.driver.name	= DRIVER_NAME,
	.id_table	= twl_ids,
	.probe		= twl_probe,
	.remove		= twl_remove,
};

static int __init twl_init(void)
{
	return i2c_add_driver(&twl_driver);
}
subsys_initcall(twl_init);

static void __exit twl_exit(void)
{
	i2c_del_driver(&twl_driver);
}
module_exit(twl_exit);

MODULE_AUTHOR("Texas Instruments, Inc.");
MODULE_DESCRIPTION("I2C Core interface for TWL");
MODULE_LICENSE("GPL");<|MERGE_RESOLUTION|>--- conflicted
+++ resolved
@@ -149,12 +149,6 @@
 
 #define TWL_MODULE_LAST TWL4030_MODULE_LAST
 
-<<<<<<< HEAD
-#define TWL4030_NR_IRQS    34 /* core:8, power:8, gpio: 18 */
-#define TWL6030_NR_IRQS    20
-
-=======
->>>>>>> b8589e2a
 /* Base Address defns for twl4030_map[] */
 
 /* subchip/slave 0 - USB ID */
@@ -1252,20 +1246,6 @@
 		return -EINVAL;
 	}
 
-<<<<<<< HEAD
-	status = irq_alloc_descs(-1, pdata->irq_base, nr_irqs, 0);
-	if (IS_ERR_VALUE(status)) {
-		dev_err(&client->dev, "Fail to allocate IRQ descs\n");
-		return status;
-	}
-
-	pdata->irq_base = status;
-	pdata->irq_end = pdata->irq_base + nr_irqs;
-	irq_domain_add_legacy(node, nr_irqs, pdata->irq_base, 0,
-			      &irq_domain_simple_ops, NULL);
-
-=======
->>>>>>> b8589e2a
 	if (i2c_check_functionality(client->adapter, I2C_FUNC_I2C) == 0) {
 		dev_dbg(&client->dev, "can't talk I2C?\n");
 		return -EIO;
@@ -1350,18 +1330,10 @@
 	}
 
 	status = -ENODEV;
-<<<<<<< HEAD
-	if (node)
-		status = of_platform_populate(node, NULL, NULL, &client->dev);
-	if (status)
-		status = add_children(pdata, id->driver_data);
-=======
-
 	if (node)
 		status = of_platform_populate(node, NULL, NULL, &client->dev);
 	if (status)
 		status = add_children(pdata, irq_base, id->driver_data);
->>>>>>> b8589e2a
 
 fail:
 	if (status < 0)
