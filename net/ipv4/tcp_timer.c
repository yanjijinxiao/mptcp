--- conflicted
+++ resolved
@@ -25,9 +25,6 @@
 
 int sysctl_tcp_thin_linear_timeouts __read_mostly;
 
-<<<<<<< HEAD
-void tcp_write_err(struct sock *sk)
-=======
 /**
  *  tcp_write_err() - close socket and save error info
  *  @sk:  The socket the error has appeared on.
@@ -35,8 +32,7 @@
  *  Returns: Nothing (void)
  */
 
-static void tcp_write_err(struct sock *sk)
->>>>>>> c8d2bc9b
+void tcp_write_err(struct sock *sk)
 {
 	sk->sk_err = sk->sk_err_soft ? : ETIMEDOUT;
 	sk->sk_error_report(sk);
