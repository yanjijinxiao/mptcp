/*
 * INET		An implementation of the TCP/IP protocol suite for the LINUX
 *		operating system.  INET is implemented using the  BSD Socket
 *		interface as the means of communication with the user level.
 *
 *		Implementation of the Transmission Control Protocol(TCP).
 *
 * Authors:	Ross Biro
 *		Fred N. van Kempen, <waltje@uWalt.NL.Mugnet.ORG>
 *		Mark Evans, <evansmp@uhura.aston.ac.uk>
 *		Corey Minyard <wf-rch!minyard@relay.EU.net>
 *		Florian La Roche, <flla@stud.uni-sb.de>
 *		Charles Hedrick, <hedrick@klinzhai.rutgers.edu>
 *		Linus Torvalds, <torvalds@cs.helsinki.fi>
 *		Alan Cox, <gw4pts@gw4pts.ampr.org>
 *		Matthew Dillon, <dillon@apollo.west.oic.com>
 *		Arnt Gulbrandsen, <agulbra@nvg.unit.no>
 *		Jorge Cwik, <jorge@laser.satlink.net>
 */

/*
 * Changes:	Pedro Roque	:	Retransmit queue handled by TCP.
 *				:	Fragmentation on mtu decrease
 *				:	Segment collapse on retransmit
 *				:	AF independence
 *
 *		Linus Torvalds	:	send_delayed_ack
 *		David S. Miller	:	Charge memory using the right skb
 *					during syn/ack processing.
 *		David S. Miller :	Output engine completely rewritten.
 *		Andrea Arcangeli:	SYNACK carry ts_recent in tsecr.
 *		Cacophonix Gaul :	draft-minshall-nagle-01
 *		J Hadi Salim	:	ECN support
 *
 */

#define pr_fmt(fmt) "TCP: " fmt

#include <net/mptcp.h>
#include <net/ipv6.h>
#include <net/tcp.h>

#include <linux/compiler.h>
#include <linux/gfp.h>
#include <linux/module.h>

/* People can turn this off for buggy TCP's found in printers etc. */
int sysctl_tcp_retrans_collapse __read_mostly = 1;

/* People can turn this on to work with those rare, broken TCPs that
 * interpret the window field as a signed quantity.
 */
int sysctl_tcp_workaround_signed_windows __read_mostly = 0;

/* Default TSQ limit of two TSO segments */
int sysctl_tcp_limit_output_bytes __read_mostly = 131072;

/* This limits the percentage of the congestion window which we
 * will allow a single TSO frame to consume.  Building TSO frames
 * which are too large can cause TCP streams to be bursty.
 */
int sysctl_tcp_tso_win_divisor __read_mostly = 3;

int sysctl_tcp_mtu_probing __read_mostly = 0;
int sysctl_tcp_base_mss __read_mostly = TCP_BASE_MSS;

/* By default, RFC2861 behavior.  */
int sysctl_tcp_slow_start_after_idle __read_mostly = 1;

unsigned int sysctl_tcp_notsent_lowat __read_mostly = UINT_MAX;
EXPORT_SYMBOL(sysctl_tcp_notsent_lowat);

static bool tcp_write_xmit(struct sock *sk, unsigned int mss_now, int nonagle,
			   int push_one, gfp_t gfp);

/* Account for new data that has been sent to the network. */
void tcp_event_new_data_sent(struct sock *sk, const struct sk_buff *skb)
{
	struct inet_connection_sock *icsk = inet_csk(sk);
	struct tcp_sock *tp = tcp_sk(sk);
	unsigned int prior_packets = tp->packets_out;

	tcp_advance_send_head(sk, skb);
	tp->snd_nxt = TCP_SKB_CB(skb)->end_seq;

	tp->packets_out += tcp_skb_pcount(skb);
	if (!prior_packets || icsk->icsk_pending == ICSK_TIME_EARLY_RETRANS ||
	    icsk->icsk_pending == ICSK_TIME_LOSS_PROBE) {
		tcp_rearm_rto(sk);
	}
}

/* SND.NXT, if window was not shrunk.
 * If window has been shrunk, what should we make? It is not clear at all.
 * Using SND.UNA we will fail to open window, SND.NXT is out of window. :-(
 * Anything in between SND.UNA...SND.UNA+SND.WND also can be already
 * invalid. OK, let's make this for now:
 */
static inline __u32 tcp_acceptable_seq(const struct sock *sk)
{
	const struct tcp_sock *tp = tcp_sk(sk);

	if (!before(tcp_wnd_end(tp), tp->snd_nxt))
		return tp->snd_nxt;
	else
		return tcp_wnd_end(tp);
}

/* Calculate mss to advertise in SYN segment.
 * RFC1122, RFC1063, draft-ietf-tcpimpl-pmtud-01 state that:
 *
 * 1. It is independent of path mtu.
 * 2. Ideally, it is maximal possible segment size i.e. 65535-40.
 * 3. For IPv4 it is reasonable to calculate it from maximal MTU of
 *    attached devices, because some buggy hosts are confused by
 *    large MSS.
 * 4. We do not make 3, we advertise MSS, calculated from first
 *    hop device mtu, but allow to raise it to ip_rt_min_advmss.
 *    This may be overridden via information stored in routing table.
 * 5. Value 65535 for MSS is valid in IPv6 and means "as large as possible,
 *    probably even Jumbo".
 */
static __u16 tcp_advertise_mss(struct sock *sk)
{
	struct tcp_sock *tp = tcp_sk(sk);
	const struct dst_entry *dst = __sk_dst_get(sk);
	int mss = tp->advmss;

	if (dst) {
		unsigned int metric = dst_metric_advmss(dst);

		if (metric < mss) {
			mss = metric;
			tp->advmss = mss;
		}
	}

	return (__u16)mss;
}

/* RFC2861. Reset CWND after idle period longer RTO to "restart window".
 * This is the first part of cwnd validation mechanism. */
static void tcp_cwnd_restart(struct sock *sk, const struct dst_entry *dst)
{
	struct tcp_sock *tp = tcp_sk(sk);
	s32 delta = tcp_time_stamp - tp->lsndtime;
	u32 restart_cwnd = tcp_init_cwnd(tp, dst);
	u32 cwnd = tp->snd_cwnd;

	tcp_ca_event(sk, CA_EVENT_CWND_RESTART);

	tp->snd_ssthresh = tcp_current_ssthresh(sk);
	restart_cwnd = min(restart_cwnd, cwnd);

	while ((delta -= inet_csk(sk)->icsk_rto) > 0 && cwnd > restart_cwnd)
		cwnd >>= 1;
	tp->snd_cwnd = max(cwnd, restart_cwnd);
	tp->snd_cwnd_stamp = tcp_time_stamp;
	tp->snd_cwnd_used = 0;
}

/* Congestion state accounting after a packet has been sent. */
static void tcp_event_data_sent(struct tcp_sock *tp,
				struct sock *sk)
{
	struct inet_connection_sock *icsk = inet_csk(sk);
	const u32 now = tcp_time_stamp;
	const struct dst_entry *dst = __sk_dst_get(sk);

	if (sysctl_tcp_slow_start_after_idle &&
	    (!tp->packets_out && (s32)(now - tp->lsndtime) > icsk->icsk_rto))
		tcp_cwnd_restart(sk, __sk_dst_get(sk));

	tp->lsndtime = now;

	/* If it is a reply for ato after last received
	 * packet, enter pingpong mode.
	 */
	if ((u32)(now - icsk->icsk_ack.lrcvtime) < icsk->icsk_ack.ato &&
	    (!dst || !dst_metric(dst, RTAX_QUICKACK)))
			icsk->icsk_ack.pingpong = 1;
}

/* Account for an ACK we sent. */
static inline void tcp_event_ack_sent(struct sock *sk, unsigned int pkts)
{
	tcp_dec_quickack_mode(sk, pkts);
	inet_csk_clear_xmit_timer(sk, ICSK_TIME_DACK);
}


u32 tcp_default_init_rwnd(u32 mss)
{
	/* Initial receive window should be twice of TCP_INIT_CWND to
	 * enable proper sending of new unsent data during fast recovery
	 * (RFC 3517, Section 4, NextSeg() rule (2)). Further place a
	 * limit when mss is larger than 1460.
	 */
	u32 init_rwnd = TCP_INIT_CWND * 2;

	if (mss > 1460)
		init_rwnd = max((1460 * init_rwnd) / mss, 2U);
	return init_rwnd;
}

/* Determine a window scaling and initial window to offer.
 * Based on the assumption that the given amount of space
 * will be offered. Store the results in the tp structure.
 * NOTE: for smooth operation initial space offering should
 * be a multiple of mss if possible. We assume here that mss >= 1.
 * This MUST be enforced by all callers.
 */
void tcp_select_initial_window(int __space, __u32 mss,
			       __u32 *rcv_wnd, __u32 *window_clamp,
			       int wscale_ok, __u8 *rcv_wscale,
			       __u32 init_rcv_wnd, const struct sock *sk)
{
	unsigned int space;

	if (tcp_sk(sk)->mpc)
		mptcp_select_initial_window(&__space, window_clamp, sk);

	space = (__space < 0 ? 0 : __space);

	/* If no clamp set the clamp to the max possible scaled window */
	if (*window_clamp == 0)
		(*window_clamp) = (65535 << 14);
	space = min(*window_clamp, space);

	/* Quantize space offering to a multiple of mss if possible. */
	if (space > mss)
		space = (space / mss) * mss;

	/* NOTE: offering an initial window larger than 32767
	 * will break some buggy TCP stacks. If the admin tells us
	 * it is likely we could be speaking with such a buggy stack
	 * we will truncate our initial window offering to 32K-1
	 * unless the remote has sent us a window scaling option,
	 * which we interpret as a sign the remote TCP is not
	 * misinterpreting the window field as a signed quantity.
	 */
	if (sysctl_tcp_workaround_signed_windows)
		(*rcv_wnd) = min(space, MAX_TCP_WINDOW);
	else
		(*rcv_wnd) = space;

	(*rcv_wscale) = 0;
	if (wscale_ok) {
		/* Set window scaling on max possible window
		 * See RFC1323 for an explanation of the limit to 14
		 */
		space = max_t(u32, sysctl_tcp_rmem[2], sysctl_rmem_max);
		space = min_t(u32, space, *window_clamp);
		while (space > 65535 && (*rcv_wscale) < 14) {
			space >>= 1;
			(*rcv_wscale)++;
		}
	}

	if (mss > (1 << *rcv_wscale)) {
		if (!init_rcv_wnd) /* Use default unless specified otherwise */
			init_rcv_wnd = tcp_default_init_rwnd(mss);
		*rcv_wnd = min(*rcv_wnd, init_rcv_wnd * mss);
	}

	/* Set the clamp no higher than max representable value */
	(*window_clamp) = min(65535U << (*rcv_wscale), *window_clamp);
}
EXPORT_SYMBOL(tcp_select_initial_window);

/* Chose a new window to advertise, update state in tcp_sock for the
 * socket, and return result with RFC1323 scaling applied.  The return
 * value can be stuffed directly into th->window for an outgoing
 * frame.
 */
static u16 tcp_select_window(struct sock *sk)
{
	struct tcp_sock *tp = tcp_sk(sk);
	/* The window must never shrink at the meta-level. At the subflow we
	 * have to allow this. Otherwise we may announce a window too large
	 * for the current meta-level sk_rcvbuf.
	 */
	u32 cur_win = tcp_receive_window(tp->mpc ? tcp_sk(mptcp_meta_sk(sk)) : tp);
	u32 new_win = __tcp_select_window(sk);

	/* Never shrink the offered window */
	if (new_win < cur_win) {
		/* Danger Will Robinson!
		 * Don't update rcv_wup/rcv_wnd here or else
		 * we will not be able to advertise a zero
		 * window in time.  --DaveM
		 *
		 * Relax Will Robinson.
		 */
		new_win = ALIGN(cur_win, 1 << tp->rx_opt.rcv_wscale);
	}

	if (tp->mpc) {
		mptcp_meta_tp(tp)->rcv_wnd = new_win;
		mptcp_meta_tp(tp)->rcv_wup = mptcp_meta_tp(tp)->rcv_nxt;
	}

	tp->rcv_wnd = new_win;
	tp->rcv_wup = tp->rcv_nxt;

	/* Make sure we do not exceed the maximum possible
	 * scaled window.
	 */
	if (!tp->rx_opt.rcv_wscale && sysctl_tcp_workaround_signed_windows)
		new_win = min(new_win, MAX_TCP_WINDOW);
	else
		new_win = min(new_win, (65535U << tp->rx_opt.rcv_wscale));

	/* RFC1323 scaling applied */
	new_win >>= tp->rx_opt.rcv_wscale;

	/* If we advertise zero window, disable fast path. */
	if (new_win == 0)
		tp->pred_flags = 0;

	return new_win;
}

/* Packet ECN state for a SYN-ACK */
static inline void TCP_ECN_send_synack(const struct tcp_sock *tp, struct sk_buff *skb)
{
	TCP_SKB_CB(skb)->tcp_flags &= ~TCPHDR_CWR;
	if (!(tp->ecn_flags & TCP_ECN_OK))
		TCP_SKB_CB(skb)->tcp_flags &= ~TCPHDR_ECE;
}

/* Packet ECN state for a SYN.  */
static inline void TCP_ECN_send_syn(struct sock *sk, struct sk_buff *skb)
{
	struct tcp_sock *tp = tcp_sk(sk);

	tp->ecn_flags = 0;
	if (sock_net(sk)->ipv4.sysctl_tcp_ecn == 1) {
		TCP_SKB_CB(skb)->tcp_flags |= TCPHDR_ECE | TCPHDR_CWR;
		tp->ecn_flags = TCP_ECN_OK;
	}
}

static __inline__ void
TCP_ECN_make_synack(const struct request_sock *req, struct tcphdr *th)
{
	if (inet_rsk(req)->ecn_ok)
		th->ece = 1;
}

/* Set up ECN state for a packet on a ESTABLISHED socket that is about to
 * be sent.
 */
static inline void TCP_ECN_send(struct sock *sk, struct sk_buff *skb,
				int tcp_header_len)
{
	struct tcp_sock *tp = tcp_sk(sk);

	if (tp->ecn_flags & TCP_ECN_OK) {
		/* Not-retransmitted data segment: set ECT and inject CWR. */
		if (skb->len != tcp_header_len &&
		    !before(TCP_SKB_CB(skb)->seq, tp->snd_nxt)) {
			INET_ECN_xmit(sk);
			if (tp->ecn_flags & TCP_ECN_QUEUE_CWR) {
				tp->ecn_flags &= ~TCP_ECN_QUEUE_CWR;
				tcp_hdr(skb)->cwr = 1;
				skb_shinfo(skb)->gso_type |= SKB_GSO_TCP_ECN;
			}
		} else {
			/* ACK or retransmitted segment: clear ECT|CE */
			INET_ECN_dontxmit(sk);
		}
		if (tp->ecn_flags & TCP_ECN_DEMAND_CWR)
			tcp_hdr(skb)->ece = 1;
	}
}

/* Constructs common control bits of non-data skb. If SYN/FIN is present,
 * auto increment end seqno.
 */
void tcp_init_nondata_skb(struct sk_buff *skb, u32 seq, u8 flags)
{
	struct skb_shared_info *shinfo = skb_shinfo(skb);

	skb->ip_summed = CHECKSUM_PARTIAL;
	skb->csum = 0;

	TCP_SKB_CB(skb)->tcp_flags = flags;
	TCP_SKB_CB(skb)->sacked = 0;

	shinfo->gso_segs = 1;
	shinfo->gso_size = 0;
	shinfo->gso_type = 0;

	TCP_SKB_CB(skb)->seq = seq;
	if (flags & (TCPHDR_SYN | TCPHDR_FIN))
		seq++;
	TCP_SKB_CB(skb)->end_seq = seq;
}

bool tcp_urg_mode(const struct tcp_sock *tp)
{
	return tp->snd_una != tp->snd_up;
}

#define OPTION_SACK_ADVERTISE	(1 << 0)
#define OPTION_TS		(1 << 1)
#define OPTION_MD5		(1 << 2)
#define OPTION_WSCALE		(1 << 3)
#define OPTION_FAST_OPEN_COOKIE	(1 << 8)
/* Before adding here - take a look at OPTION_MPTCP in include/net/mptcp.h */

/* Write previously computed TCP options to the packet.
 *
 * Beware: Something in the Internet is very sensitive to the ordering of
 * TCP options, we learned this through the hard way, so be careful here.
 * Luckily we can at least blame others for their non-compliance but from
 * inter-operability perspective it seems that we're somewhat stuck with
 * the ordering which we have been using if we want to keep working with
 * those broken things (not that it currently hurts anybody as there isn't
 * particular reason why the ordering would need to be changed).
 *
 * At least SACK_PERM as the first option is known to lead to a disaster
 * (but it may well be that other scenarios fail similarly).
 */
static void tcp_options_write(__be32 *ptr, struct tcp_sock *tp,
			      struct tcp_out_options *opts, struct sk_buff *skb)
{
	u16 options = opts->options;	/* mungable copy */

	if (unlikely(OPTION_MD5 & options)) {
		*ptr++ = htonl((TCPOPT_NOP << 24) | (TCPOPT_NOP << 16) |
			       (TCPOPT_MD5SIG << 8) | TCPOLEN_MD5SIG);
		/* overload cookie hash location */
		opts->hash_location = (__u8 *)ptr;
		ptr += 4;
	}

	if (unlikely(opts->mss)) {
		*ptr++ = htonl((TCPOPT_MSS << 24) |
			       (TCPOLEN_MSS << 16) |
			       opts->mss);
	}

	if (likely(OPTION_TS & options)) {
		if (unlikely(OPTION_SACK_ADVERTISE & options)) {
			*ptr++ = htonl((TCPOPT_SACK_PERM << 24) |
				       (TCPOLEN_SACK_PERM << 16) |
				       (TCPOPT_TIMESTAMP << 8) |
				       TCPOLEN_TIMESTAMP);
			options &= ~OPTION_SACK_ADVERTISE;
		} else {
			*ptr++ = htonl((TCPOPT_NOP << 24) |
				       (TCPOPT_NOP << 16) |
				       (TCPOPT_TIMESTAMP << 8) |
				       TCPOLEN_TIMESTAMP);
		}
		*ptr++ = htonl(opts->tsval);
		*ptr++ = htonl(opts->tsecr);
	}

	if (unlikely(OPTION_SACK_ADVERTISE & options)) {
		*ptr++ = htonl((TCPOPT_NOP << 24) |
			       (TCPOPT_NOP << 16) |
			       (TCPOPT_SACK_PERM << 8) |
			       TCPOLEN_SACK_PERM);
	}

	if (unlikely(OPTION_WSCALE & options)) {
		*ptr++ = htonl((TCPOPT_NOP << 24) |
			       (TCPOPT_WINDOW << 16) |
			       (TCPOLEN_WINDOW << 8) |
			       opts->ws);
	}

	if (unlikely(opts->num_sack_blocks)) {
		struct tcp_sack_block *sp = tp->rx_opt.dsack ?
			tp->duplicate_sack : tp->selective_acks;
		int this_sack;

		*ptr++ = htonl((TCPOPT_NOP  << 24) |
			       (TCPOPT_NOP  << 16) |
			       (TCPOPT_SACK <<  8) |
			       (TCPOLEN_SACK_BASE + (opts->num_sack_blocks *
						     TCPOLEN_SACK_PERBLOCK)));

		for (this_sack = 0; this_sack < opts->num_sack_blocks;
		     ++this_sack) {
			*ptr++ = htonl(sp[this_sack].start_seq);
			*ptr++ = htonl(sp[this_sack].end_seq);
		}

		tp->rx_opt.dsack = 0;
	}

	if (unlikely(OPTION_FAST_OPEN_COOKIE & options)) {
		struct tcp_fastopen_cookie *foc = opts->fastopen_cookie;

		*ptr++ = htonl((TCPOPT_EXP << 24) |
			       ((TCPOLEN_EXP_FASTOPEN_BASE + foc->len) << 16) |
			       TCPOPT_FASTOPEN_MAGIC);

		memcpy(ptr, foc->val, foc->len);
		if ((foc->len & 3) == 2) {
			u8 *align = ((u8 *)ptr) + foc->len;
			align[0] = align[1] = TCPOPT_NOP;
		}
		ptr += (foc->len + 3) >> 2;
	}

	if (unlikely(OPTION_MPTCP & opts->options))
		mptcp_options_write(ptr, tp, opts, skb);
}

/* Compute TCP options for SYN packets. This is not the final
 * network wire format yet.
 */
static unsigned int tcp_syn_options(struct sock *sk, struct sk_buff *skb,
				struct tcp_out_options *opts,
				struct tcp_md5sig_key **md5)
{
	struct tcp_sock *tp = tcp_sk(sk);
	unsigned int remaining = MAX_TCP_OPTION_SPACE;
	struct tcp_fastopen_request *fastopen = tp->fastopen_req;

#ifdef CONFIG_TCP_MD5SIG
	*md5 = tp->af_specific->md5_lookup(sk, sk);
	if (*md5) {
		opts->options |= OPTION_MD5;
		remaining -= TCPOLEN_MD5SIG_ALIGNED;
	}
#else
	*md5 = NULL;
#endif

	/* We always get an MSS option.  The option bytes which will be seen in
	 * normal data packets should timestamps be used, must be in the MSS
	 * advertised.  But we subtract them from tp->mss_cache so that
	 * calculations in tcp_sendmsg are simpler etc.  So account for this
	 * fact here if necessary.  If we don't do this correctly, as a
	 * receiver we won't recognize data packets as being full sized when we
	 * should, and thus we won't abide by the delayed ACK rules correctly.
	 * SACKs don't matter, we never delay an ACK when we have any of those
	 * going out.  */
	opts->mss = tcp_advertise_mss(sk);
	remaining -= TCPOLEN_MSS_ALIGNED;

	if (likely(sysctl_tcp_timestamps && *md5 == NULL)) {
		opts->options |= OPTION_TS;
		opts->tsval = TCP_SKB_CB(skb)->when + tp->tsoffset;
		opts->tsecr = tp->rx_opt.ts_recent;
		remaining -= TCPOLEN_TSTAMP_ALIGNED;
	}
	if (likely(sysctl_tcp_window_scaling)) {
		opts->ws = tp->rx_opt.rcv_wscale;
		opts->options |= OPTION_WSCALE;
		remaining -= TCPOLEN_WSCALE_ALIGNED;
	}
	if (likely(sysctl_tcp_sack)) {
		opts->options |= OPTION_SACK_ADVERTISE;
		if (unlikely(!(OPTION_TS & opts->options)))
			remaining -= TCPOLEN_SACKPERM_ALIGNED;
	}
	if (tp->request_mptcp || tp->mpc)
		mptcp_syn_options(sk, opts, &remaining);

	if (fastopen && fastopen->cookie.len >= 0) {
		u32 need = TCPOLEN_EXP_FASTOPEN_BASE + fastopen->cookie.len;
		need = (need + 3) & ~3U;  /* Align to 32 bits */
		if (remaining >= need) {
			opts->options |= OPTION_FAST_OPEN_COOKIE;
			opts->fastopen_cookie = &fastopen->cookie;
			remaining -= need;
			tp->syn_fastopen = 1;
		}
	}

	return MAX_TCP_OPTION_SPACE - remaining;
}

/* Set up TCP options for SYN-ACKs. */
static unsigned int tcp_synack_options(struct sock *sk,
				   struct request_sock *req,
				   unsigned int mss, struct sk_buff *skb,
				   struct tcp_out_options *opts,
				   struct tcp_md5sig_key **md5,
				   struct tcp_fastopen_cookie *foc)
{
	struct inet_request_sock *ireq = inet_rsk(req);
	unsigned int remaining = MAX_TCP_OPTION_SPACE;

#ifdef CONFIG_TCP_MD5SIG
	*md5 = tcp_rsk(req)->af_specific->md5_lookup(sk, req);
	if (*md5) {
		opts->options |= OPTION_MD5;
		remaining -= TCPOLEN_MD5SIG_ALIGNED;

		/* We can't fit any SACK blocks in a packet with MD5 + TS
		 * options. There was discussion about disabling SACK
		 * rather than TS in order to fit in better with old,
		 * buggy kernels, but that was deemed to be unnecessary.
		 */
		ireq->tstamp_ok &= !ireq->sack_ok;
	}
#else
	*md5 = NULL;
#endif

	/* We always send an MSS option. */
	opts->mss = mss;
	remaining -= TCPOLEN_MSS_ALIGNED;

	if (likely(ireq->wscale_ok)) {
		opts->ws = ireq->rcv_wscale;
		opts->options |= OPTION_WSCALE;
		remaining -= TCPOLEN_WSCALE_ALIGNED;
	}
	if (likely(ireq->tstamp_ok)) {
		opts->options |= OPTION_TS;
		opts->tsval = TCP_SKB_CB(skb)->when;
		opts->tsecr = req->ts_recent;
		remaining -= TCPOLEN_TSTAMP_ALIGNED;
	}
	if (likely(ireq->sack_ok)) {
		opts->options |= OPTION_SACK_ADVERTISE;
		if (unlikely(!ireq->tstamp_ok))
			remaining -= TCPOLEN_SACKPERM_ALIGNED;
	}
	if (foc != NULL) {
		u32 need = TCPOLEN_EXP_FASTOPEN_BASE + foc->len;
		need = (need + 3) & ~3U;  /* Align to 32 bits */
		if (remaining >= need) {
			opts->options |= OPTION_FAST_OPEN_COOKIE;
			opts->fastopen_cookie = foc;
			remaining -= need;
		}
	}

	if (tcp_rsk(req)->saw_mpc)
		mptcp_synack_options(req, opts, &remaining);

	return MAX_TCP_OPTION_SPACE - remaining;
}

/* Compute TCP options for ESTABLISHED sockets. This is not the
 * final wire format yet.
 */
static unsigned int tcp_established_options(struct sock *sk, struct sk_buff *skb,
					struct tcp_out_options *opts,
					struct tcp_md5sig_key **md5)
{
	struct tcp_skb_cb *tcb = skb ? TCP_SKB_CB(skb) : NULL;
	struct tcp_sock *tp = tcp_sk(sk);
	unsigned int size = 0;
	unsigned int eff_sacks;

	opts->options = 0;

#ifdef CONFIG_TCP_MD5SIG
	*md5 = tp->af_specific->md5_lookup(sk, sk);
	if (unlikely(*md5)) {
		opts->options |= OPTION_MD5;
		size += TCPOLEN_MD5SIG_ALIGNED;
	}
#else
	*md5 = NULL;
#endif

	if (likely(tp->rx_opt.tstamp_ok)) {
		opts->options |= OPTION_TS;
		opts->tsval = tcb ? tcb->when + tp->tsoffset : 0;
		opts->tsecr = tp->rx_opt.ts_recent;
		size += TCPOLEN_TSTAMP_ALIGNED;
	}
	if (tp->mpc)
		mptcp_established_options(sk, skb, opts, &size);

	eff_sacks = tp->rx_opt.num_sacks + tp->rx_opt.dsack;
	if (unlikely(eff_sacks)) {
		const unsigned remaining = MAX_TCP_OPTION_SPACE - size;
		if (remaining < TCPOLEN_SACK_BASE_ALIGNED)
			opts->num_sack_blocks = 0;
		else
			opts->num_sack_blocks =
			    min_t(unsigned int, eff_sacks,
				  (remaining - TCPOLEN_SACK_BASE_ALIGNED) /
				  TCPOLEN_SACK_PERBLOCK);
		if (opts->num_sack_blocks)
			size += TCPOLEN_SACK_BASE_ALIGNED +
			    opts->num_sack_blocks * TCPOLEN_SACK_PERBLOCK;
	}

	return size;
}


/* TCP SMALL QUEUES (TSQ)
 *
 * TSQ goal is to keep small amount of skbs per tcp flow in tx queues (qdisc+dev)
 * to reduce RTT and bufferbloat.
 * We do this using a special skb destructor (tcp_wfree).
 *
 * Its important tcp_wfree() can be replaced by sock_wfree() in the event skb
 * needs to be reallocated in a driver.
 * The invariant being skb->truesize subtracted from sk->sk_wmem_alloc
 *
 * Since transmit from skb destructor is forbidden, we use a tasklet
 * to process all sockets that eventually need to send more skbs.
 * We use one tasklet per cpu, with its own queue of sockets.
 */
struct tsq_tasklet {
	struct tasklet_struct	tasklet;
	struct list_head	head; /* queue of tcp sockets */
};
static DEFINE_PER_CPU(struct tsq_tasklet, tsq_tasklet);

static void tcp_tsq_handler(struct sock *sk)
{
	if ((1 << sk->sk_state) &
	    (TCPF_ESTABLISHED | TCPF_FIN_WAIT1 | TCPF_CLOSING |
	     TCPF_CLOSE_WAIT  | TCPF_LAST_ACK))
		tcp_write_xmit(sk, tcp_current_mss(sk), tcp_sk(sk)->nonagle,
			       0, GFP_ATOMIC);
}
/*
 * One tasklet per cpu tries to send more skbs.
 * We run in tasklet context but need to disable irqs when
 * transferring tsq->head because tcp_wfree() might
 * interrupt us (non NAPI drivers)
 */
static void tcp_tasklet_func(unsigned long data)
{
	struct tsq_tasklet *tsq = (struct tsq_tasklet *)data;
	LIST_HEAD(list);
	unsigned long flags;
	struct list_head *q, *n;
	struct tcp_sock *tp;
	struct sock *sk, *meta_sk;

	local_irq_save(flags);
	list_splice_init(&tsq->head, &list);
	local_irq_restore(flags);

	list_for_each_safe(q, n, &list) {
		tp = list_entry(q, struct tcp_sock, tsq_node);
		list_del(&tp->tsq_node);

		sk = (struct sock *)tp;
		meta_sk = tp->mpc ? mptcp_meta_sk(sk) : sk;
		bh_lock_sock(meta_sk);

		if (!sock_owned_by_user(meta_sk)) {
			tcp_tsq_handler(sk);
			if (tp->mpc)
				tcp_tsq_handler(meta_sk);
		} else {
			/* defer the work to tcp_release_cb() */
			set_bit(TCP_TSQ_DEFERRED, &tp->tsq_flags);

			/* For MPTCP, we set the tsq-bit on the meta, and the
			 * subflow as we don't know if the limitation happened
			 * while inside mptcp_write_xmit or during tcp_write_xmit.
			 */
			if (tp->mpc) {
				set_bit(TCP_TSQ_DEFERRED, &tcp_sk(meta_sk)->tsq_flags);
				mptcp_tsq_flags(sk);
			}
		}
		bh_unlock_sock(meta_sk);

		clear_bit(TSQ_QUEUED, &tp->tsq_flags);
		sk_free(sk);
	}
}

#define TCP_DEFERRED_ALL ((1UL << TCP_TSQ_DEFERRED) |		\
			  (1UL << TCP_WRITE_TIMER_DEFERRED) |	\
			  (1UL << TCP_DELACK_TIMER_DEFERRED) |	\
			  (1UL << TCP_MTU_REDUCED_DEFERRED) |   \
			  (1UL << MPTCP_PATH_MANAGER) |		\
			  (1UL << MPTCP_SUB_DEFERRED))

/**
 * tcp_release_cb - tcp release_sock() callback
 * @sk: socket
 *
 * called from release_sock() to perform protocol dependent
 * actions before socket release.
 */
void tcp_release_cb(struct sock *sk)
{
	struct tcp_sock *tp = tcp_sk(sk);
	unsigned long flags, nflags;

	/* perform an atomic operation only if at least one flag is set */
	do {
		flags = tp->tsq_flags;
		if (!(flags & TCP_DEFERRED_ALL))
			return;
		nflags = flags & ~TCP_DEFERRED_ALL;
	} while (cmpxchg(&tp->tsq_flags, flags, nflags) != flags);

	if (flags & (1UL << TCP_TSQ_DEFERRED))
		tcp_tsq_handler(sk);

	/* Here begins the tricky part :
	 * We are called from release_sock() with :
	 * 1) BH disabled
	 * 2) sk_lock.slock spinlock held
	 * 3) socket owned by us (sk->sk_lock.owned == 1)
	 *
	 * But following code is meant to be called from BH handlers,
	 * so we should keep BH disabled, but early release socket ownership
	 */
	sock_release_ownership(sk);

	if (flags & (1UL << TCP_WRITE_TIMER_DEFERRED)) {
		tcp_write_timer_handler(sk);
		__sock_put(sk);
	}
	if (flags & (1UL << TCP_DELACK_TIMER_DEFERRED)) {
		tcp_delack_timer_handler(sk);
		__sock_put(sk);
	}
	if (flags & (1UL << TCP_MTU_REDUCED_DEFERRED)) {
		sk->sk_prot->mtu_reduced(sk);
		__sock_put(sk);
	}
	if (flags & (1UL << MPTCP_PATH_MANAGER)) {
		if (tcp_sk(sk)->mpcb->pm_ops->release_sock)
			tcp_sk(sk)->mpcb->pm_ops->release_sock(sk);
		__sock_put(sk);
	}
	if (flags & (1UL << MPTCP_SUB_DEFERRED))
		mptcp_tsq_sub_deferred(sk);
}
EXPORT_SYMBOL(tcp_release_cb);

void __init tcp_tasklet_init(void)
{
	int i;

	for_each_possible_cpu(i) {
		struct tsq_tasklet *tsq = &per_cpu(tsq_tasklet, i);

		INIT_LIST_HEAD(&tsq->head);
		tasklet_init(&tsq->tasklet,
			     tcp_tasklet_func,
			     (unsigned long)tsq);
	}
}

/*
 * Write buffer destructor automatically called from kfree_skb.
 * We can't xmit new skbs from this context, as we might already
 * hold qdisc lock.
 */
void tcp_wfree(struct sk_buff *skb)
{
	struct sock *sk = skb->sk;
	struct tcp_sock *tp = tcp_sk(sk);

	if (test_and_clear_bit(TSQ_THROTTLED, &tp->tsq_flags) &&
	    !test_and_set_bit(TSQ_QUEUED, &tp->tsq_flags)) {
		unsigned long flags;
		struct tsq_tasklet *tsq;

		/* Keep a ref on socket.
		 * This last ref will be released in tcp_tasklet_func()
		 */
		atomic_sub(skb->truesize - 1, &sk->sk_wmem_alloc);

		/* queue this socket to tasklet queue */
		local_irq_save(flags);
		tsq = &__get_cpu_var(tsq_tasklet);
		list_add(&tp->tsq_node, &tsq->head);
		tasklet_schedule(&tsq->tasklet);
		local_irq_restore(flags);
	} else {
		sock_wfree(skb);
	}
}

/* This routine actually transmits TCP packets queued in by
 * tcp_do_sendmsg().  This is used by both the initial
 * transmission and possible later retransmissions.
 * All SKB's seen here are completely headerless.  It is our
 * job to build the TCP header, and pass the packet down to
 * IP so it can do the same plus pass the packet off to the
 * device.
 *
 * We are working here with either a clone of the original
 * SKB, or a fresh unique copy made by the retransmit engine.
 */
int tcp_transmit_skb(struct sock *sk, struct sk_buff *skb, int clone_it,
		        gfp_t gfp_mask)
{
	const struct inet_connection_sock *icsk = inet_csk(sk);
	struct inet_sock *inet;
	struct tcp_sock *tp;
	struct tcp_skb_cb *tcb;
	struct tcp_out_options opts;
	unsigned int tcp_options_size, tcp_header_size;
	struct tcp_md5sig_key *md5;
	struct tcphdr *th;
	int err;

	BUG_ON(!skb || !tcp_skb_pcount(skb));

	if (clone_it) {
		const struct sk_buff *fclone = skb + 1;

		/* If congestion control is doing timestamping, we must
		 * take such a timestamp before we potentially clone/copy.
		 */
		if (icsk->icsk_ca_ops->flags & TCP_CONG_RTT_STAMP)
			__net_timestamp(skb);

		if (unlikely(skb->fclone == SKB_FCLONE_ORIG &&
			     fclone->fclone == SKB_FCLONE_CLONE))
			NET_INC_STATS(sock_net(sk),
				      LINUX_MIB_TCPSPURIOUS_RTX_HOSTQUEUES);

		if (unlikely(skb_cloned(skb))) {
			struct sk_buff *newskb;
			if (mptcp_is_data_seq(skb))
				skb_push(skb, MPTCP_SUB_LEN_DSS_ALIGN +
					      MPTCP_SUB_LEN_ACK_ALIGN +
					      MPTCP_SUB_LEN_SEQ_ALIGN);

			newskb = pskb_copy(skb, gfp_mask);

			if (mptcp_is_data_seq(skb)) {
				skb_pull(skb, MPTCP_SUB_LEN_DSS_ALIGN +
					      MPTCP_SUB_LEN_ACK_ALIGN +
					      MPTCP_SUB_LEN_SEQ_ALIGN);
				if (newskb)
					skb_pull(newskb, MPTCP_SUB_LEN_DSS_ALIGN +
							 MPTCP_SUB_LEN_ACK_ALIGN +
							 MPTCP_SUB_LEN_SEQ_ALIGN);
			}
			skb = newskb;
		} else {
			skb = skb_clone(skb, gfp_mask);
		}
		if (unlikely(!skb))
			return -ENOBUFS;
	}

	inet = inet_sk(sk);
	tp = tcp_sk(sk);
	tcb = TCP_SKB_CB(skb);
	memset(&opts, 0, sizeof(opts));

	if (unlikely(tcb->tcp_flags & TCPHDR_SYN))
		tcp_options_size = tcp_syn_options(sk, skb, &opts, &md5);
	else
		tcp_options_size = tcp_established_options(sk, skb, &opts,
							   &md5);
	tcp_header_size = tcp_options_size + sizeof(struct tcphdr);

	if (tcp_packets_in_flight(tp) == 0)
		tcp_ca_event(sk, CA_EVENT_TX_START);

	/* if no packet is in qdisc/device queue, then allow XPS to select
	 * another queue.
	 */
	skb->ooo_okay = sk_wmem_alloc_get(sk) == 0;

	skb_push(skb, tcp_header_size);
	skb_reset_transport_header(skb);

	skb_orphan(skb);
	skb->sk = sk;
	skb->destructor = tcp_wfree;
	atomic_add(skb->truesize, &sk->sk_wmem_alloc);

	/* Build TCP header and checksum it. */
	th = tcp_hdr(skb);
	th->source		= inet->inet_sport;
	th->dest		= inet->inet_dport;
	th->seq			= htonl(tcb->seq);
	th->ack_seq		= htonl(tp->rcv_nxt);
	*(((__be16 *)th) + 6)	= htons(((tcp_header_size >> 2) << 12) |
					tcb->tcp_flags);

	if (unlikely(tcb->tcp_flags & TCPHDR_SYN)) {
		/* RFC1323: The window in SYN & SYN/ACK segments
		 * is never scaled.
		 */
		th->window	= htons(min(tp->rcv_wnd, 65535U));
	} else {
		th->window	= htons(tcp_select_window(sk));
	}
	th->check		= 0;
	th->urg_ptr		= 0;

	/* The urg_mode check is necessary during a below snd_una win probe */
	if (unlikely(tcp_urg_mode(tp) && before(tcb->seq, tp->snd_up))) {
		if (before(tp->snd_up, tcb->seq + 0x10000)) {
			th->urg_ptr = htons(tp->snd_up - tcb->seq);
			th->urg = 1;
		} else if (after(tcb->seq + 0xFFFF, tp->snd_nxt)) {
			th->urg_ptr = htons(0xFFFF);
			th->urg = 1;
		}
	}

	tcp_options_write((__be32 *)(th + 1), tp, &opts, skb);
	if (likely((tcb->tcp_flags & TCPHDR_SYN) == 0))
		TCP_ECN_send(sk, skb, tcp_header_size);

#ifdef CONFIG_TCP_MD5SIG
	/* Calculate the MD5 hash, as we have all we need now */
	if (md5) {
		sk_nocaps_add(sk, NETIF_F_GSO_MASK);
		tp->af_specific->calc_md5_hash(opts.hash_location,
					       md5, sk, NULL, skb);
	}
#endif

	icsk->icsk_af_ops->send_check(sk, skb);

	if (likely(tcb->tcp_flags & TCPHDR_ACK))
		tcp_event_ack_sent(sk, tcp_skb_pcount(skb));

	if (skb->len != tcp_header_size)
		tcp_event_data_sent(tp, sk);

	if (after(tcb->end_seq, tp->snd_nxt) || tcb->seq == tcb->end_seq)
		TCP_ADD_STATS(sock_net(sk), TCP_MIB_OUTSEGS,
			      tcp_skb_pcount(skb));

	err = icsk->icsk_af_ops->queue_xmit(skb, &inet->cork.fl);
	if (likely(err <= 0))
		return err;

	tcp_enter_cwr(sk, 1);

	return net_xmit_eval(err);
}

/* This routine just queues the buffer for sending.
 *
 * NOTE: probe0 timer is not checked, do not forget tcp_push_pending_frames,
 * otherwise socket can stall.
 */
void tcp_queue_skb(struct sock *sk, struct sk_buff *skb)
{
	struct tcp_sock *tp = tcp_sk(sk);

	/* Advance write_seq and place onto the write_queue. */
	tp->write_seq = TCP_SKB_CB(skb)->end_seq;
	skb_header_release(skb);
	tcp_add_write_queue_tail(sk, skb);
	sk->sk_wmem_queued += skb->truesize;
	sk_mem_charge(sk, skb->truesize);
}

/* Initialize TSO segments for a packet. */
void tcp_set_skb_tso_segs(const struct sock *sk, struct sk_buff *skb,
			  unsigned int mss_now)
{
	struct skb_shared_info *shinfo = skb_shinfo(skb);

	/* Make sure we own this skb before messing gso_size/gso_segs */
	WARN_ON_ONCE(skb_cloned(skb));

	if (skb->len <= mss_now || (is_meta_sk(sk) && !mptcp_sk_can_gso(sk)) ||
	    (!is_meta_sk(sk) && !sk_can_gso(sk)) || skb->ip_summed == CHECKSUM_NONE) {
		/* Avoid the costly divide in the normal
		 * non-TSO case.
		 */
		shinfo->gso_segs = 1;
		shinfo->gso_size = 0;
		shinfo->gso_type = 0;
	} else {
		shinfo->gso_segs = DIV_ROUND_UP(skb->len, mss_now);
		shinfo->gso_size = mss_now;
		shinfo->gso_type = sk->sk_gso_type;
	}
}

/* When a modification to fackets out becomes necessary, we need to check
 * skb is counted to fackets_out or not.
 */
static void tcp_adjust_fackets_out(struct sock *sk, const struct sk_buff *skb,
				   int decr)
{
	struct tcp_sock *tp = tcp_sk(sk);

	if (!tp->sacked_out || tcp_is_reno(tp))
		return;

	if (after(tcp_highest_sack_seq(tp), TCP_SKB_CB(skb)->seq))
		tp->fackets_out -= decr;
}

/* Pcount in the middle of the write queue got changed, we need to do various
 * tweaks to fix counters
 */
void tcp_adjust_pcount(struct sock *sk, const struct sk_buff *skb, int decr)
{
	struct tcp_sock *tp = tcp_sk(sk);

	tp->packets_out -= decr;

	if (TCP_SKB_CB(skb)->sacked & TCPCB_SACKED_ACKED)
		tp->sacked_out -= decr;
	if (TCP_SKB_CB(skb)->sacked & TCPCB_SACKED_RETRANS)
		tp->retrans_out -= decr;
	if (TCP_SKB_CB(skb)->sacked & TCPCB_LOST)
		tp->lost_out -= decr;

	/* Reno case is special. Sigh... */
	if (tcp_is_reno(tp) && decr > 0)
		tp->sacked_out -= min_t(u32, tp->sacked_out, decr);

	tcp_adjust_fackets_out(sk, skb, decr);

	if (tp->lost_skb_hint &&
	    before(TCP_SKB_CB(skb)->seq, TCP_SKB_CB(tp->lost_skb_hint)->seq) &&
	    (tcp_is_fack(tp) || (TCP_SKB_CB(skb)->sacked & TCPCB_SACKED_ACKED)))
		tp->lost_cnt_hint -= decr;

	tcp_verify_left_out(tp);
}

/* Function to create two new TCP segments.  Shrinks the given segment
 * to the specified size and appends a new segment with the rest of the
 * packet to the list.  This won't be called frequently, I hope.
 * Remember, these are still headerless SKBs at this point.
 */
int tcp_fragment(struct sock *sk, struct sk_buff *skb, u32 len,
		 unsigned int mss_now)
{
	struct tcp_sock *tp = tcp_sk(sk);
	struct sk_buff *buff;
	int nsize, old_factor;
	int nlen;
	u8 flags;

	if (tcp_sk(sk)->mpc && mptcp_is_data_seq(skb))
		mptcp_fragment(sk, skb, len, mss_now, 0);

	if (WARN_ON(len > skb->len))
		return -EINVAL;

	nsize = skb_headlen(skb) - len;
	if (nsize < 0)
		nsize = 0;

	if (skb_unclone(skb, GFP_ATOMIC))
		return -ENOMEM;

	/* Get a new skb... force flag on. */
	buff = sk_stream_alloc_skb(sk, nsize, GFP_ATOMIC);
	if (buff == NULL)
		return -ENOMEM; /* We'll just try again later. */

	sk->sk_wmem_queued += buff->truesize;
	sk_mem_charge(sk, buff->truesize);
	nlen = skb->len - len - nsize;
	buff->truesize += nlen;
	skb->truesize -= nlen;

	/* Correct the sequence numbers. */
	TCP_SKB_CB(buff)->seq = TCP_SKB_CB(skb)->seq + len;
	TCP_SKB_CB(buff)->end_seq = TCP_SKB_CB(skb)->end_seq;
	TCP_SKB_CB(skb)->end_seq = TCP_SKB_CB(buff)->seq;

	/* PSH and FIN should only be set in the second packet. */
	flags = TCP_SKB_CB(skb)->tcp_flags;
	TCP_SKB_CB(skb)->tcp_flags = flags & ~(TCPHDR_FIN | TCPHDR_PSH);
	TCP_SKB_CB(buff)->tcp_flags = flags;
	TCP_SKB_CB(buff)->sacked = TCP_SKB_CB(skb)->sacked;

	if (!skb_shinfo(skb)->nr_frags && skb->ip_summed != CHECKSUM_PARTIAL) {
		/* Copy and checksum data tail into the new buffer. */
		buff->csum = csum_partial_copy_nocheck(skb->data + len,
						       skb_put(buff, nsize),
						       nsize, 0);

		skb_trim(skb, len);

		skb->csum = csum_block_sub(skb->csum, buff->csum, len);
	} else {
		skb->ip_summed = CHECKSUM_PARTIAL;
		skb_split(skb, buff, len);
	}

	buff->ip_summed = skb->ip_summed;

	/* Looks stupid, but our code really uses when of
	 * skbs, which it never sent before. --ANK
	 */
	TCP_SKB_CB(buff)->when = TCP_SKB_CB(skb)->when;
	buff->tstamp = skb->tstamp;

	old_factor = tcp_skb_pcount(skb);

	/* Fix up tso_factor for both original and new SKB.  */
	tcp_set_skb_tso_segs(sk, skb, mss_now);
	tcp_set_skb_tso_segs(sk, buff, mss_now);

	/* If this packet has been sent out already, we must
	 * adjust the various packet counters.
	 */
	if (!before(tp->snd_nxt, TCP_SKB_CB(buff)->end_seq)) {
		int diff = old_factor - tcp_skb_pcount(skb) -
			tcp_skb_pcount(buff);

		if (diff)
			tcp_adjust_pcount(sk, skb, diff);
	}

	/* Link BUFF into the send queue. */
	skb_header_release(buff);
	tcp_insert_write_queue_after(skb, buff, sk);

	return 0;
}

/* This is similar to __pskb_pull_head() (it will go to core/skbuff.c
 * eventually). The difference is that pulled data not copied, but
 * immediately discarded.
 */
void __pskb_trim_head(struct sk_buff *skb, int len)
{
	struct skb_shared_info *shinfo;
	int i, k, eat;

	eat = min_t(int, len, skb_headlen(skb));
	if (eat) {
		__skb_pull(skb, eat);
		len -= eat;
		if (!len)
			return;
	}
	eat = len;
	k = 0;
	shinfo = skb_shinfo(skb);
	for (i = 0; i < shinfo->nr_frags; i++) {
		int size = skb_frag_size(&shinfo->frags[i]);

		if (size <= eat) {
			skb_frag_unref(skb, i);
			eat -= size;
		} else {
			shinfo->frags[k] = shinfo->frags[i];
			if (eat) {
				shinfo->frags[k].page_offset += eat;
				skb_frag_size_sub(&shinfo->frags[k], eat);
				eat = 0;
			}
			k++;
		}
	}
	shinfo->nr_frags = k;

	skb_reset_tail_pointer(skb);
	skb->data_len -= len;
	skb->len = skb->data_len;
}

/* Remove acked data from a packet in the transmit queue. */
int tcp_trim_head(struct sock *sk, struct sk_buff *skb, u32 len)
{
	if (tcp_sk(sk)->mpc && !is_meta_sk(sk) && mptcp_is_data_seq(skb))
		return mptcp_trim_head(sk, skb, len);

	if (skb_unclone(skb, GFP_ATOMIC))
		return -ENOMEM;

	__pskb_trim_head(skb, len);

	TCP_SKB_CB(skb)->seq += len;
	skb->ip_summed = CHECKSUM_PARTIAL;

	skb->truesize	     -= len;
	sk->sk_wmem_queued   -= len;
	sk_mem_uncharge(sk, len);
	sock_set_flag(sk, SOCK_QUEUE_SHRUNK);

	/* Any change of skb->len requires recalculation of tso factor. */
	if (tcp_skb_pcount(skb) > 1)
		tcp_set_skb_tso_segs(sk, skb, tcp_skb_mss(skb));

#ifdef CONFIG_MPTCP
	/* Some data got acked - we assume that the seq-number reached the dest.
	 * Anyway, our MPTCP-option has been trimmed above - we lost it here.
	 * Only remove the SEQ if the call does not come from a meta retransmit.
	 */
	if (tcp_sk(sk)->mpc && !is_meta_sk(sk))
		TCP_SKB_CB(skb)->mptcp_flags &= ~MPTCPHDR_SEQ;
#endif

	return 0;
}

/* Calculate MSS not accounting any TCP options.  */
static inline int __tcp_mtu_to_mss(struct sock *sk, int pmtu)
{
	const struct tcp_sock *tp = tcp_sk(sk);
	const struct inet_connection_sock *icsk = inet_csk(sk);
	int mss_now;

	/* Calculate base mss without TCP options:
	   It is MMS_S - sizeof(tcphdr) of rfc1122
	 */
	mss_now = pmtu - icsk->icsk_af_ops->net_header_len - sizeof(struct tcphdr);

	/* IPv6 adds a frag_hdr in case RTAX_FEATURE_ALLFRAG is set */
	if (icsk->icsk_af_ops->net_frag_header_len) {
		const struct dst_entry *dst = __sk_dst_get(sk);

		if (dst && dst_allfrag(dst))
			mss_now -= icsk->icsk_af_ops->net_frag_header_len;
	}

	/* Clamp it (mss_clamp does not include tcp options) */
	if (mss_now > tp->rx_opt.mss_clamp)
		mss_now = tp->rx_opt.mss_clamp;

	/* Now subtract optional transport overhead */
	mss_now -= icsk->icsk_ext_hdr_len;

	/* Then reserve room for full set of TCP options and 8 bytes of data */
	if (mss_now < 48)
		mss_now = 48;
	return mss_now;
}

/* Calculate MSS. Not accounting for SACKs here.  */
int tcp_mtu_to_mss(struct sock *sk, int pmtu)
{
	/* Subtract TCP options size, not including SACKs */
	return __tcp_mtu_to_mss(sk, pmtu) -
	       (tcp_sk(sk)->tcp_header_len - sizeof(struct tcphdr));
}

/* Inverse of above */
int tcp_mss_to_mtu(struct sock *sk, int mss)
{
	const struct tcp_sock *tp = tcp_sk(sk);
	const struct inet_connection_sock *icsk = inet_csk(sk);
	int mtu;

	mtu = mss +
	      tp->tcp_header_len +
	      icsk->icsk_ext_hdr_len +
	      icsk->icsk_af_ops->net_header_len;

	/* IPv6 adds a frag_hdr in case RTAX_FEATURE_ALLFRAG is set */
	if (icsk->icsk_af_ops->net_frag_header_len) {
		const struct dst_entry *dst = __sk_dst_get(sk);

		if (dst && dst_allfrag(dst))
			mtu += icsk->icsk_af_ops->net_frag_header_len;
	}
	return mtu;
}

/* MTU probing init per socket */
void tcp_mtup_init(struct sock *sk)
{
	struct tcp_sock *tp = tcp_sk(sk);
	struct inet_connection_sock *icsk = inet_csk(sk);

	icsk->icsk_mtup.enabled = sysctl_tcp_mtu_probing > 1;
	icsk->icsk_mtup.search_high = tp->rx_opt.mss_clamp + sizeof(struct tcphdr) +
			       icsk->icsk_af_ops->net_header_len;
	icsk->icsk_mtup.search_low = tcp_mss_to_mtu(sk, sysctl_tcp_base_mss);
	icsk->icsk_mtup.probe_size = 0;
}
EXPORT_SYMBOL(tcp_mtup_init);

/* This function synchronize snd mss to current pmtu/exthdr set.

   tp->rx_opt.user_mss is mss set by user by TCP_MAXSEG. It does NOT counts
   for TCP options, but includes only bare TCP header.

   tp->rx_opt.mss_clamp is mss negotiated at connection setup.
   It is minimum of user_mss and mss received with SYN.
   It also does not include TCP options.

   inet_csk(sk)->icsk_pmtu_cookie is last pmtu, seen by this function.

   tp->mss_cache is current effective sending mss, including
   all tcp options except for SACKs. It is evaluated,
   taking into account current pmtu, but never exceeds
   tp->rx_opt.mss_clamp.

   NOTE1. rfc1122 clearly states that advertised MSS
   DOES NOT include either tcp or ip options.

   NOTE2. inet_csk(sk)->icsk_pmtu_cookie and tp->mss_cache
   are READ ONLY outside this function.		--ANK (980731)
 */
unsigned int tcp_sync_mss(struct sock *sk, u32 pmtu)
{
	struct tcp_sock *tp = tcp_sk(sk);
	struct inet_connection_sock *icsk = inet_csk(sk);
	int mss_now;

	if (icsk->icsk_mtup.search_high > pmtu)
		icsk->icsk_mtup.search_high = pmtu;

	mss_now = tcp_mtu_to_mss(sk, pmtu);
	mss_now = tcp_bound_to_half_wnd(tp, mss_now);

	/* And store cached results */
	icsk->icsk_pmtu_cookie = pmtu;
	if (icsk->icsk_mtup.enabled)
		mss_now = min(mss_now, tcp_mtu_to_mss(sk, icsk->icsk_mtup.search_low));
	tp->mss_cache = mss_now;

	return mss_now;
}
EXPORT_SYMBOL(tcp_sync_mss);

/* Compute the current effective MSS, taking SACKs and IP options,
 * and even PMTU discovery events into account.
 */
unsigned int tcp_current_mss(struct sock *sk)
{
	const struct tcp_sock *tp = tcp_sk(sk);
	const struct dst_entry *dst = __sk_dst_get(sk);
	u32 mss_now;
	unsigned int header_len;
	struct tcp_out_options opts;
	struct tcp_md5sig_key *md5;

	if (is_meta_sk(sk))
		return mptcp_current_mss(sk);

	mss_now = tp->mss_cache;

	if (dst) {
		u32 mtu = dst_mtu(dst);
		if (mtu != inet_csk(sk)->icsk_pmtu_cookie)
			mss_now = tcp_sync_mss(sk, mtu);
	}

	header_len = tcp_established_options(sk, NULL, &opts, &md5) +
		     sizeof(struct tcphdr);
	/* The mss_cache is sized based on tp->tcp_header_len, which assumes
	 * some common options. If this is an odd packet (because we have SACK
	 * blocks etc) then our calculated header_len will be different, and
	 * we have to adjust mss_now correspondingly */
	if (header_len != tp->tcp_header_len) {
		int delta = (int) header_len - tp->tcp_header_len;
		mss_now -= delta;
	}

	return mss_now;
}

/* Congestion window validation. (RFC2861) */
void tcp_cwnd_validate(struct sock *sk)
{
	struct tcp_sock *tp = tcp_sk(sk);

	if (tp->packets_out >= tp->snd_cwnd) {
		/* Network is feed fully. */
		tp->snd_cwnd_used = 0;
		tp->snd_cwnd_stamp = tcp_time_stamp;
	} else {
		/* Network starves. */
		if (tp->packets_out > tp->snd_cwnd_used)
			tp->snd_cwnd_used = tp->packets_out;

		if (sysctl_tcp_slow_start_after_idle &&
		    (s32)(tcp_time_stamp - tp->snd_cwnd_stamp) >= inet_csk(sk)->icsk_rto)
			tcp_cwnd_application_limited(sk);
	}
}

/* Minshall's variant of the Nagle send check. */
static bool tcp_minshall_check(const struct tcp_sock *tp)
{
	return after(tp->snd_sml, tp->snd_una) &&
		!after(tp->snd_sml, tp->snd_nxt);
}

/* Update snd_sml if this skb is under mss
 * Note that a TSO packet might end with a sub-mss segment
 * The test is really :
 * if ((skb->len % mss) != 0)
 *        tp->snd_sml = TCP_SKB_CB(skb)->end_seq;
 * But we can avoid doing the divide again given we already have
 *  skb_pcount = skb->len / mss_now
 */
void tcp_minshall_update(struct tcp_sock *tp, unsigned int mss_now,
			 const struct sk_buff *skb)
{
	if (skb->len < tcp_skb_pcount(skb) * mss_now)
		tp->snd_sml = TCP_SKB_CB(skb)->end_seq;
}

/* Return false, if packet can be sent now without violation Nagle's rules:
 * 1. It is full sized. (provided by caller in %partial bool)
 * 2. Or it contains FIN. (already checked by caller)
 * 3. Or TCP_CORK is not set, and TCP_NODELAY is set.
 * 4. Or TCP_CORK is not set, and all sent packets are ACKed.
 *    With Minshall's modification: all sent small packets are ACKed.
 */
static bool tcp_nagle_check(bool partial, const struct tcp_sock *tp,
			    unsigned int mss_now, int nonagle)
{
	return partial &&
		((nonagle & TCP_NAGLE_CORK) ||
		 (!nonagle && tp->packets_out && tcp_minshall_check(tp)));
}
/* Returns the portion of skb which can be sent right away */
unsigned int tcp_mss_split_point(const struct sock *sk,
				 const struct sk_buff *skb,
				 unsigned int mss_now,
				 unsigned int max_segs,
				 int nonagle)
{
	const struct tcp_sock *tp = tcp_sk(sk);
	const struct sock *meta_sk = tp->mpc ? mptcp_meta_sk(sk) : sk;
	u32 partial, needed, window, max_len;

	if (!tp->mpc)
		window = tcp_wnd_end(tp) - TCP_SKB_CB(skb)->seq;
	else
		/* We need to evaluate the available space in the sending window
		 * at the subflow level. However, the subflow seq has not yet
		 * been set. Nevertheless we know that the caller will set it to
		 * write_seq.
		 */
		window = tcp_wnd_end(tp) - tp->write_seq;
	max_len = mss_now * max_segs;

	if (likely(max_len <= window && skb != tcp_write_queue_tail(meta_sk)))
		return max_len;

	needed = min(skb->len, window);

	if (max_len <= needed)
		return max_len;

	partial = needed % mss_now;
	/* If last segment is not a full MSS, check if Nagle rules allow us
	 * to include this last segment in this skb.
	 * Otherwise, we'll split the skb at last MSS boundary
	 */
	if (tcp_nagle_check(partial != 0, tp, mss_now, nonagle))
		return needed - partial;

	return needed;
}

/* Can at least one segment of SKB be sent right now, according to the
 * congestion window rules?  If so, return how many segments are allowed.
 */
unsigned int tcp_cwnd_test(const struct tcp_sock *tp,
			   const struct sk_buff *skb)
{
	u32 in_flight, cwnd;

	/* Don't be strict about the congestion window for the final FIN.  */
	if (skb &&
	    ((TCP_SKB_CB(skb)->tcp_flags & TCPHDR_FIN) || mptcp_is_data_fin(skb)) &&
	    tcp_skb_pcount(skb) == 1)
		return 1;

	in_flight = tcp_packets_in_flight(tp);
	cwnd = tp->snd_cwnd;
	if (in_flight < cwnd)
		return (cwnd - in_flight);

	return 0;
}

/* Initialize TSO state of a skb.
 * This must be invoked the first time we consider transmitting
 * SKB onto the wire.
 */
int tcp_init_tso_segs(const struct sock *sk, struct sk_buff *skb,
		      unsigned int mss_now)
{
	int tso_segs = tcp_skb_pcount(skb);

	if (!tso_segs || (tso_segs > 1 && tcp_skb_mss(skb) != mss_now)) {
		tcp_set_skb_tso_segs(sk, skb, mss_now);
		tso_segs = tcp_skb_pcount(skb);
	}
	return tso_segs;
}


/* Return true if the Nagle test allows this packet to be
 * sent now.
 */
bool tcp_nagle_test(const struct tcp_sock *tp, const struct sk_buff *skb,
		    unsigned int cur_mss, int nonagle)
{
	/* Nagle rule does not apply to frames, which sit in the middle of the
	 * write_queue (they have no chances to get new data).
	 *
	 * This is implemented in the callers, where they modify the 'nonagle'
	 * argument based upon the location of SKB in the send queue.
	 */
	if (nonagle & TCP_NAGLE_PUSH)
		return true;

	/* Don't use the nagle rule for urgent data (or for the final FIN). */
	if (tcp_urg_mode(tp) || (TCP_SKB_CB(skb)->tcp_flags & TCPHDR_FIN) ||
	    mptcp_is_data_fin(skb))
		return true;

	if (!tcp_nagle_check(skb->len < cur_mss, tp, cur_mss, nonagle))
		return true;

	return false;
}

/* Does at least the first segment of SKB fit into the send window? */
bool tcp_snd_wnd_test(const struct tcp_sock *tp, const struct sk_buff *skb,
		      unsigned int cur_mss)
{
	u32 end_seq = TCP_SKB_CB(skb)->end_seq;

	if (skb->len > cur_mss)
		end_seq = TCP_SKB_CB(skb)->seq + cur_mss;

	return !after(end_seq, tcp_wnd_end(tp));
}

/* This checks if the data bearing packet SKB (usually tcp_send_head(sk))
 * should be put on the wire right now.  If so, it returns the number of
 * packets allowed by the congestion window.
 */
static unsigned int tcp_snd_test(const struct sock *sk, struct sk_buff *skb,
				 unsigned int cur_mss, int nonagle)
{
	const struct tcp_sock *tp = tcp_sk(sk);
	unsigned int cwnd_quota;
	const struct sock *meta_sk = tp->mpc ? mptcp_meta_sk(sk) : sk;
	const struct tcp_sock *meta_tp = tcp_sk(meta_sk);

	tcp_init_tso_segs(meta_sk, skb, cur_mss);

	if (!tcp_nagle_test(meta_tp, skb, cur_mss, nonagle))
		return 0;

	cwnd_quota = tcp_cwnd_test(tp, skb);
	if (cwnd_quota && !tcp_snd_wnd_test(meta_tp, skb, cur_mss))
		cwnd_quota = 0;

	return cwnd_quota;
}

/* Test if sending is allowed right now. */
bool tcp_may_send_now(struct sock *sk)
{
	const struct tcp_sock *tp = tcp_sk(sk);
	struct sk_buff *skb;
	const struct sock *meta_sk = tp->mpc ? mptcp_meta_sk(sk) : sk;
	const struct tcp_sock *meta_tp = tcp_sk(meta_sk);

	skb = tcp_send_head(meta_sk);

	return skb &&
		tcp_snd_test(sk, skb, tcp_current_mss(sk),
			     (tcp_skb_is_last(meta_sk, skb) ?
			      meta_tp->nonagle : TCP_NAGLE_PUSH));
}

/* Trim TSO SKB to LEN bytes, put the remaining data into a new packet
 * which is put after SKB on the list.  It is very much like
 * tcp_fragment() except that it may make several kinds of assumptions
 * in order to speed up the splitting operation.  In particular, we
 * know that all the data is in scatter-gather pages, and that the
 * packet has never been sent out before (and thus is not cloned).
 */
static int tso_fragment(struct sock *sk, struct sk_buff *skb, unsigned int len,
			unsigned int mss_now, gfp_t gfp)
{
	struct sk_buff *buff;
	int nlen = skb->len - len;
	u8 flags;

	if (tcp_sk(sk)->mpc && mptcp_is_data_seq(skb))
		mptso_fragment(sk, skb, len, mss_now, gfp, 0);

	/* All of a TSO frame must be composed of paged data.  */
	if (skb->len != skb->data_len)
		return tcp_fragment(sk, skb, len, mss_now);

	buff = sk_stream_alloc_skb(sk, 0, gfp);
	if (unlikely(buff == NULL))
		return -ENOMEM;

	sk->sk_wmem_queued += buff->truesize;
	sk_mem_charge(sk, buff->truesize);
	buff->truesize += nlen;
	skb->truesize -= nlen;

	/* Correct the sequence numbers. */
	TCP_SKB_CB(buff)->seq = TCP_SKB_CB(skb)->seq + len;
	TCP_SKB_CB(buff)->end_seq = TCP_SKB_CB(skb)->end_seq;
	TCP_SKB_CB(skb)->end_seq = TCP_SKB_CB(buff)->seq;

	/* PSH and FIN should only be set in the second packet. */
	flags = TCP_SKB_CB(skb)->tcp_flags;
	TCP_SKB_CB(skb)->tcp_flags = flags & ~(TCPHDR_FIN | TCPHDR_PSH);
	TCP_SKB_CB(buff)->tcp_flags = flags;

	/* This packet was never sent out yet, so no SACK bits. */
	TCP_SKB_CB(buff)->sacked = 0;

	buff->ip_summed = skb->ip_summed = CHECKSUM_PARTIAL;
	skb_split(skb, buff, len);

	/* Fix up tso_factor for both original and new SKB.  */
	tcp_set_skb_tso_segs(sk, skb, mss_now);
	tcp_set_skb_tso_segs(sk, buff, mss_now);

	/* Link BUFF into the send queue. */
	skb_header_release(buff);
	tcp_insert_write_queue_after(skb, buff, sk);

	return 0;
}

/* Try to defer sending, if possible, in order to minimize the amount
 * of TSO splitting we do.  View it as a kind of TSO Nagle test.
 *
 * This algorithm is from John Heffner.
 */
bool tcp_tso_should_defer(struct sock *sk, struct sk_buff *skb)
{
	struct tcp_sock *tp = tcp_sk(sk);
	struct sock *meta_sk = tp->mpc ? mptcp_meta_sk(sk) : sk;
	struct tcp_sock *meta_tp = tcp_sk(meta_sk);
	const struct inet_connection_sock *icsk = inet_csk(sk);
	u32 send_win, cong_win, limit, in_flight;
	int win_divisor;

	if ((TCP_SKB_CB(skb)->tcp_flags & TCPHDR_FIN) || mptcp_is_data_fin(skb))
		goto send_now;

	if (icsk->icsk_ca_state != TCP_CA_Open)
		goto send_now;

	/* Defer for less than two clock ticks. */
	if (meta_tp->tso_deferred &&
	    (((u32)jiffies << 1) >> 1) - (meta_tp->tso_deferred >> 1) > 1)
		goto send_now;

	in_flight = tcp_packets_in_flight(tp);

	BUG_ON(tcp_skb_pcount(skb) <= 1 || (tp->snd_cwnd <= in_flight));

	if (!tp->mpc)
		send_win = tcp_wnd_end(tp) - TCP_SKB_CB(skb)->seq;
	else
		/* We need to evaluate the available space in the sending window
		 * at the subflow level. However, the subflow seq has not yet
		 * been set. Nevertheless we know that the caller will set it to
		 * write_seq.
		 */
		send_win = tcp_wnd_end(tp) - tp->write_seq;

	/* From in_flight test above, we know that cwnd > in_flight.  */
	cong_win = (tp->snd_cwnd - in_flight) * tp->mss_cache;

	limit = min(send_win, cong_win);

	/* If a full-sized TSO skb can be sent, do it. */
	if (limit >= min_t(unsigned int, sk->sk_gso_max_size,
			   tp->xmit_size_goal_segs * tp->mss_cache))
		goto send_now;

	/* Middle in queue won't get any more data, full sendable already? */
	if ((skb != tcp_write_queue_tail(meta_sk)) && (limit >= skb->len))
		goto send_now;

	win_divisor = ACCESS_ONCE(sysctl_tcp_tso_win_divisor);
	if (win_divisor) {
		u32 chunk = min(tp->snd_wnd, tp->snd_cwnd * tp->mss_cache);

		/* If at least some fraction of a window is available,
		 * just use it.
		 */
		chunk /= win_divisor;
		if (limit >= chunk)
			goto send_now;
	} else {
		/* Different approach, try not to defer past a single
		 * ACK.  Receiver should ACK every other full sized
		 * frame, so if we have space for more than 3 frames
		 * then send now.
		 */
		if (limit > tcp_max_tso_deferred_mss(tp) * tp->mss_cache)
			goto send_now;
	}

	/* Ok, it looks like it is advisable to defer.
	 * Do not rearm the timer if already set to not break TCP ACK clocking.
	 */
	if (!meta_tp->tso_deferred)
		meta_tp->tso_deferred = 1 | (jiffies << 1);

	return true;

send_now:
	meta_tp->tso_deferred = 0;
	return false;
}

/* Create a new MTU probe if we are ready.
 * MTU probe is regularly attempting to increase the path MTU by
 * deliberately sending larger packets.  This discovers routing
 * changes resulting in larger path MTUs.
 *
 * Returns 0 if we should wait to probe (no cwnd available),
 *         1 if a probe was sent,
 *         -1 otherwise
 */
int tcp_mtu_probe(struct sock *sk)
{
	struct tcp_sock *tp = tcp_sk(sk);
	struct inet_connection_sock *icsk = inet_csk(sk);
	struct sk_buff *skb, *nskb, *next;
	int len;
	int probe_size;
	int size_needed;
	int copy;
	int mss_now;

	/* Not currently probing/verifying,
	 * not in recovery,
	 * have enough cwnd, and
	 * not SACKing (the variable headers throw things off) */
	if (!icsk->icsk_mtup.enabled ||
	    icsk->icsk_mtup.probe_size ||
	    inet_csk(sk)->icsk_ca_state != TCP_CA_Open ||
	    tp->snd_cwnd < 11 ||
	    tp->rx_opt.num_sacks || tp->rx_opt.dsack)
		return -1;

	/* Very simple search strategy: just double the MSS. */
	mss_now = tcp_current_mss(sk);
	probe_size = 2 * tp->mss_cache;
	size_needed = probe_size + (tp->reordering + 1) * tp->mss_cache;
	if (probe_size > tcp_mtu_to_mss(sk, icsk->icsk_mtup.search_high)) {
		/* TODO: set timer for probe_converge_event */
		return -1;
	}

	/* Have enough data in the send queue to probe? */
	if (tp->write_seq - tp->snd_nxt < size_needed)
		return -1;

	if (tp->snd_wnd < size_needed)
		return -1;
	if (after(tp->snd_nxt + size_needed, tcp_wnd_end(tp)))
		return 0;

	/* Do we need to wait to drain cwnd? With none in flight, don't stall */
	if (tcp_packets_in_flight(tp) + 2 > tp->snd_cwnd) {
		if (!tcp_packets_in_flight(tp))
			return -1;
		else
			return 0;
	}

	/* We're allowed to probe.  Build it now. */
	if ((nskb = sk_stream_alloc_skb(sk, probe_size, GFP_ATOMIC)) == NULL)
		return -1;
	sk->sk_wmem_queued += nskb->truesize;
	sk_mem_charge(sk, nskb->truesize);

	skb = tcp_send_head(sk);

	TCP_SKB_CB(nskb)->seq = TCP_SKB_CB(skb)->seq;
	TCP_SKB_CB(nskb)->end_seq = TCP_SKB_CB(skb)->seq + probe_size;
	TCP_SKB_CB(nskb)->tcp_flags = TCPHDR_ACK;
	TCP_SKB_CB(nskb)->sacked = 0;
	nskb->csum = 0;
	nskb->ip_summed = skb->ip_summed;

	tcp_insert_write_queue_before(nskb, skb, sk);

	len = 0;
	tcp_for_write_queue_from_safe(skb, next, sk) {
		copy = min_t(int, skb->len, probe_size - len);
		if (nskb->ip_summed)
			skb_copy_bits(skb, 0, skb_put(nskb, copy), copy);
		else
			nskb->csum = skb_copy_and_csum_bits(skb, 0,
							    skb_put(nskb, copy),
							    copy, nskb->csum);

		if (skb->len <= copy) {
			/* We've eaten all the data from this skb.
			 * Throw it away. */
			TCP_SKB_CB(nskb)->tcp_flags |= TCP_SKB_CB(skb)->tcp_flags;
			tcp_unlink_write_queue(skb, sk);
			sk_wmem_free_skb(sk, skb);
		} else {
			TCP_SKB_CB(nskb)->tcp_flags |= TCP_SKB_CB(skb)->tcp_flags &
						   ~(TCPHDR_FIN|TCPHDR_PSH);
			if (!skb_shinfo(skb)->nr_frags) {
				skb_pull(skb, copy);
				if (skb->ip_summed != CHECKSUM_PARTIAL)
					skb->csum = csum_partial(skb->data,
								 skb->len, 0);
			} else {
				__pskb_trim_head(skb, copy);
				tcp_set_skb_tso_segs(sk, skb, mss_now);
			}
			TCP_SKB_CB(skb)->seq += copy;
		}

		len += copy;

		if (len >= probe_size)
			break;
	}
	tcp_init_tso_segs(sk, nskb, nskb->len);

	/* We're ready to send.  If this fails, the probe will
	 * be resegmented into mss-sized pieces by tcp_write_xmit(). */
	TCP_SKB_CB(nskb)->when = tcp_time_stamp;
	if (!tcp_transmit_skb(sk, nskb, 1, GFP_ATOMIC)) {
		/* Decrement cwnd here because we are sending
		 * effectively two packets. */
		tp->snd_cwnd--;
		tcp_event_new_data_sent(sk, nskb);

		icsk->icsk_mtup.probe_size = tcp_mss_to_mtu(sk, nskb->len);
		tp->mtu_probe.probe_seq_start = TCP_SKB_CB(nskb)->seq;
		tp->mtu_probe.probe_seq_end = TCP_SKB_CB(nskb)->end_seq;

		return 1;
	}

	return -1;
}

/* This routine writes packets to the network.  It advances the
 * send_head.  This happens as incoming acks open up the remote
 * window for us.
 *
 * LARGESEND note: !tcp_urg_mode is overkill, only frames between
 * snd_up-64k-mss .. snd_up cannot be large. However, taking into
 * account rare use of URG, this is not a big flaw.
 *
 * Send at most one packet when push_one > 0. Temporarily ignore
 * cwnd limit to force at most one packet out when push_one == 2.

 * Returns true, if no segments are in flight and we have queued segments,
 * but cannot send anything now because of SWS or another problem.
 */
static bool tcp_write_xmit(struct sock *sk, unsigned int mss_now, int nonagle,
			   int push_one, gfp_t gfp)
{
	struct tcp_sock *tp = tcp_sk(sk);
	struct sk_buff *skb;
	unsigned int tso_segs, sent_pkts;
	int cwnd_quota;
	int result;

	if (is_meta_sk(sk))
		return mptcp_write_xmit(sk, mss_now, nonagle, push_one, gfp);

	sent_pkts = 0;

	if (!push_one) {
		/* Do MTU probing. */
		result = tcp_mtu_probe(sk);
		if (!result) {
			return false;
		} else if (result > 0) {
			sent_pkts = 1;
		}
	}

	while ((skb = tcp_send_head(sk))) {
		unsigned int limit;

		tso_segs = tcp_init_tso_segs(sk, skb, mss_now);
		BUG_ON(!tso_segs);

		if (unlikely(tp->repair) && tp->repair_queue == TCP_SEND_QUEUE)
			goto repair; /* Skip network transmission */

		cwnd_quota = tcp_cwnd_test(tp, skb);
		if (!cwnd_quota) {
			if (push_one == 2)
				/* Force out a loss probe pkt. */
				cwnd_quota = 1;
			else
				break;
		}

		if (unlikely(!tcp_snd_wnd_test(tp, skb, mss_now)))
			break;

		if (tso_segs == 1) {
			if (unlikely(!tcp_nagle_test(tp, skb, mss_now,
						     (tcp_skb_is_last(sk, skb) ?
						      nonagle : TCP_NAGLE_PUSH))))
				break;
		} else {
			if (!push_one && tcp_tso_should_defer(sk, skb))
				break;
		}

		/* TCP Small Queues :
		 * Control number of packets in qdisc/devices to two packets / or ~1 ms.
		 * This allows for :
		 *  - better RTT estimation and ACK scheduling
		 *  - faster recovery
		 *  - high rates
		 * Alas, some drivers / subsystems require a fair amount
		 * of queued bytes to ensure line rate.
		 * One example is wifi aggregation (802.11 AMPDU)
		 */
		limit = max_t(unsigned int, sysctl_tcp_limit_output_bytes,
			      sk->sk_pacing_rate >> 10);

		if (atomic_read(&sk->sk_wmem_alloc) > limit) {
			set_bit(TSQ_THROTTLED, &tp->tsq_flags);
			/* It is possible TX completion already happened
			 * before we set TSQ_THROTTLED, so we must
			 * test again the condition.
			 * We abuse smp_mb__after_clear_bit() because
			 * there is no smp_mb__after_set_bit() yet
			 */
			smp_mb__after_clear_bit();
			if (atomic_read(&sk->sk_wmem_alloc) > limit)
				break;
		}

		limit = mss_now;
		if (tso_segs > 1 && !tcp_urg_mode(tp))
			limit = tcp_mss_split_point(sk, skb, mss_now,
						    min_t(unsigned int,
							  cwnd_quota,
							  sk->sk_gso_max_segs),
						    nonagle);

		if (skb->len > limit &&
		    unlikely(tso_fragment(sk, skb, limit, mss_now, gfp)))
			break;

		TCP_SKB_CB(skb)->when = tcp_time_stamp;

		if (unlikely(tcp_transmit_skb(sk, skb, 1, gfp)))
			break;

repair:
		/* Advance the send_head.  This one is sent out.
		 * This call will increment packets_out.
		 */
		tcp_event_new_data_sent(sk, skb);

		tcp_minshall_update(tp, mss_now, skb);
		sent_pkts += tcp_skb_pcount(skb);

		if (push_one)
			break;
	}

	if (likely(sent_pkts)) {
		if (tcp_in_cwnd_reduction(sk))
			tp->prr_out += sent_pkts;

		/* Send one loss probe per tail loss episode. */
		if (push_one != 2)
			tcp_schedule_loss_probe(sk);
		tcp_cwnd_validate(sk);
		return false;
	}
	return (push_one == 2) || (!tp->packets_out && tcp_send_head(sk));
}

bool tcp_schedule_loss_probe(struct sock *sk)
{
	struct inet_connection_sock *icsk = inet_csk(sk);
	struct tcp_sock *tp = tcp_sk(sk);
	u32 timeout, tlp_time_stamp, rto_time_stamp;
	u32 rtt = tp->srtt >> 3;

	if (WARN_ON(icsk->icsk_pending == ICSK_TIME_EARLY_RETRANS))
		return false;
	/* No consecutive loss probes. */
	if (WARN_ON(icsk->icsk_pending == ICSK_TIME_LOSS_PROBE)) {
		tcp_rearm_rto(sk);
		return false;
	}
	/* Don't do any loss probe on a Fast Open connection before 3WHS
	 * finishes.
	 */
	if (sk->sk_state == TCP_SYN_RECV)
		return false;

	/* TLP is only scheduled when next timer event is RTO. */
	if (icsk->icsk_pending != ICSK_TIME_RETRANS)
		return false;

	/* Schedule a loss probe in 2*RTT for SACK capable connections
	 * in Open state, that are either limited by cwnd or application.
	 */
	if (sysctl_tcp_early_retrans < 3 || !tp->srtt || !tp->packets_out ||
	    !tcp_is_sack(tp) || inet_csk(sk)->icsk_ca_state != TCP_CA_Open)
		return false;

	if ((tp->snd_cwnd > tcp_packets_in_flight(tp)) &&
	     tcp_send_head(sk))
		return false;

	/* Probe timeout is at least 1.5*rtt + TCP_DELACK_MAX to account
	 * for delayed ack when there's one outstanding packet.
	 */
	timeout = rtt << 1;
	if (tp->packets_out == 1)
		timeout = max_t(u32, timeout,
				(rtt + (rtt >> 1) + TCP_DELACK_MAX));
	timeout = max_t(u32, timeout, msecs_to_jiffies(10));

	/* If RTO is shorter, just schedule TLP in its place. */
	tlp_time_stamp = tcp_time_stamp + timeout;
	rto_time_stamp = (u32)inet_csk(sk)->icsk_timeout;
	if ((s32)(tlp_time_stamp - rto_time_stamp) > 0) {
		s32 delta = rto_time_stamp - tcp_time_stamp;
		if (delta > 0)
			timeout = delta;
	}

	inet_csk_reset_xmit_timer(sk, ICSK_TIME_LOSS_PROBE, timeout,
				  TCP_RTO_MAX);
	return true;
}

/* When probe timeout (PTO) fires, send a new segment if one exists, else
 * retransmit the last segment.
 */
void tcp_send_loss_probe(struct sock *sk)
{
	struct tcp_sock *tp = tcp_sk(sk);
	struct sk_buff *skb;
	int pcount;
	int mss = tcp_current_mss(sk);
	int err = -1;

	if (tcp_send_head(sk) != NULL) {
		err = tcp_write_xmit(sk, mss, TCP_NAGLE_OFF, 2, GFP_ATOMIC);
		goto rearm_timer;
	}

	/* At most one outstanding TLP retransmission. */
	if (tp->tlp_high_seq)
		goto rearm_timer;

	/* Retransmit last segment. */
	skb = tcp_write_queue_tail(sk);
	if (WARN_ON(!skb))
		goto rearm_timer;

	pcount = tcp_skb_pcount(skb);
	if (WARN_ON(!pcount))
		goto rearm_timer;

	if ((pcount > 1) && (skb->len > (pcount - 1) * mss)) {
		if (unlikely(tcp_fragment(sk, skb, (pcount - 1) * mss, mss)))
			goto rearm_timer;
		skb = tcp_write_queue_tail(sk);
	}

	if (WARN_ON(!skb || !tcp_skb_pcount(skb)))
		goto rearm_timer;

	/* Probe with zero data doesn't trigger fast recovery. */
	if (skb->len > 0)
		err = __tcp_retransmit_skb(sk, skb);

	/* Record snd_nxt for loss detection. */
	if (likely(!err))
		tp->tlp_high_seq = tp->snd_nxt;

rearm_timer:
	inet_csk_reset_xmit_timer(sk, ICSK_TIME_RETRANS,
				  inet_csk(sk)->icsk_rto,
				  TCP_RTO_MAX);

	if (likely(!err))
		NET_INC_STATS_BH(sock_net(sk),
				 LINUX_MIB_TCPLOSSPROBES);
	return;
}

/* Push out any pending frames which were held back due to
 * TCP_CORK or attempt at coalescing tiny packets.
 * The socket must be locked by the caller.
 */
void __tcp_push_pending_frames(struct sock *sk, unsigned int cur_mss,
			       int nonagle)
{
	/* If we are closed, the bytes will have to remain here.
	 * In time closedown will finish, we empty the write queue and
	 * all will be happy.
	 */
	if (unlikely(sk->sk_state == TCP_CLOSE))
		return;

	if (tcp_write_xmit(sk, cur_mss, nonagle, 0,
			   sk_gfp_atomic(sk, GFP_ATOMIC)))
		tcp_check_probe_timer(sk);
}

/* Send _single_ skb sitting at the send head. This function requires
 * true push pending frames to setup probe timer etc.
 */
void tcp_push_one(struct sock *sk, unsigned int mss_now)
{
	struct sk_buff *skb = tcp_send_head(sk);

	BUG_ON(!skb || skb->len < mss_now);

	tcp_write_xmit(sk, mss_now, TCP_NAGLE_PUSH, 1, sk->sk_allocation);
}

/* This function returns the amount that we can raise the
 * usable window based on the following constraints
 *
 * 1. The window can never be shrunk once it is offered (RFC 793)
 * 2. We limit memory per socket
 *
 * RFC 1122:
 * "the suggested [SWS] avoidance algorithm for the receiver is to keep
 *  RECV.NEXT + RCV.WIN fixed until:
 *  RCV.BUFF - RCV.USER - RCV.WINDOW >= min(1/2 RCV.BUFF, MSS)"
 *
 * i.e. don't raise the right edge of the window until you can raise
 * it at least MSS bytes.
 *
 * Unfortunately, the recommended algorithm breaks header prediction,
 * since header prediction assumes th->window stays fixed.
 *
 * Strictly speaking, keeping th->window fixed violates the receiver
 * side SWS prevention criteria. The problem is that under this rule
 * a stream of single byte packets will cause the right side of the
 * window to always advance by a single byte.
 *
 * Of course, if the sender implements sender side SWS prevention
 * then this will not be a problem.
 *
 * BSD seems to make the following compromise:
 *
 *	If the free space is less than the 1/4 of the maximum
 *	space available and the free space is less than 1/2 mss,
 *	then set the window to 0.
 *	[ Actually, bsd uses MSS and 1/4 of maximal _window_ ]
 *	Otherwise, just prevent the window from shrinking
 *	and from being larger than the largest representable value.
 *
 * This prevents incremental opening of the window in the regime
 * where TCP is limited by the speed of the reader side taking
 * data out of the TCP receive queue. It does nothing about
 * those cases where the window is constrained on the sender side
 * because the pipeline is full.
 *
 * BSD also seems to "accidentally" limit itself to windows that are a
 * multiple of MSS, at least until the free space gets quite small.
 * This would appear to be a side effect of the mbuf implementation.
 * Combining these two algorithms results in the observed behavior
 * of having a fixed window size at almost all times.
 *
 * Below we obtain similar behavior by forcing the offered window to
 * a multiple of the mss when it is feasible to do so.
 *
 * Note, we don't "adjust" for TIMESTAMP or SACK option bytes.
 * Regular options like TIMESTAMP are taken into account.
 */
u32 __tcp_select_window(struct sock *sk)
{
	struct inet_connection_sock *icsk = inet_csk(sk);
	struct tcp_sock *tp = tcp_sk(sk);
	/* MSS for the peer's data.  Previous versions used mss_clamp
	 * here.  I don't know if the value based on our guesses
	 * of peer's MSS is better for the performance.  It's more correct
	 * but may be worse for the performance because of rcv_mss
	 * fluctuations.  --SAW  1998/11/1
	 */
	int mss = icsk->icsk_ack.rcv_mss;
	int free_space = tcp_space(sk);
	int full_space = min_t(int, tp->window_clamp, tcp_full_space(sk));
	int window;

	if (tp->mpc)
		return __mptcp_select_window(sk);

	if (mss > full_space)
		mss = full_space;

	if (free_space < (full_space >> 1)) {
		icsk->icsk_ack.quick = 0;

		if (sk_under_memory_pressure(sk))
			tp->rcv_ssthresh = min(tp->rcv_ssthresh,
					       4U * tp->advmss);

		if (free_space < mss)
			return 0;
	}

	if (free_space > tp->rcv_ssthresh)
		free_space = tp->rcv_ssthresh;

	/* Don't do rounding if we are using window scaling, since the
	 * scaled window will not line up with the MSS boundary anyway.
	 */
	window = tp->rcv_wnd;
	if (tp->rx_opt.rcv_wscale) {
		window = free_space;

		/* Advertise enough space so that it won't get scaled away.
		 * Import case: prevent zero window announcement if
		 * 1<<rcv_wscale > mss.
		 */
		if (((window >> tp->rx_opt.rcv_wscale) << tp->rx_opt.rcv_wscale) != window)
			window = (((window >> tp->rx_opt.rcv_wscale) + 1)
				  << tp->rx_opt.rcv_wscale);
	} else {
		/* Get the largest window that is a nice multiple of mss.
		 * Window clamp already applied above.
		 * If our current window offering is within 1 mss of the
		 * free space we just keep it. This prevents the divide
		 * and multiply from happening most of the time.
		 * We also don't do any window rounding when the free space
		 * is too small.
		 */
		if (window <= free_space - mss || window > free_space)
			window = (free_space / mss) * mss;
		else if (mss == full_space &&
			 free_space > window + (full_space >> 1))
			window = free_space;
	}

	return window;
}

/* Collapses two adjacent SKB's during retransmission. */
static void tcp_collapse_retrans(struct sock *sk, struct sk_buff *skb)
{
	struct tcp_sock *tp = tcp_sk(sk);
	struct sk_buff *next_skb = tcp_write_queue_next(sk, skb);
	int skb_size, next_skb_size;

	skb_size = skb->len;
	next_skb_size = next_skb->len;

	BUG_ON(tcp_skb_pcount(skb) != 1 || tcp_skb_pcount(next_skb) != 1);

	tcp_highest_sack_combine(sk, next_skb, skb);

	tcp_unlink_write_queue(next_skb, sk);

	skb_copy_from_linear_data(next_skb, skb_put(skb, next_skb_size),
				  next_skb_size);

	if (next_skb->ip_summed == CHECKSUM_PARTIAL)
		skb->ip_summed = CHECKSUM_PARTIAL;

	if (skb->ip_summed != CHECKSUM_PARTIAL)
		skb->csum = csum_block_add(skb->csum, next_skb->csum, skb_size);

	/* Update sequence range on original skb. */
	TCP_SKB_CB(skb)->end_seq = TCP_SKB_CB(next_skb)->end_seq;

	/* Merge over control information. This moves PSH/FIN etc. over */
	TCP_SKB_CB(skb)->tcp_flags |= TCP_SKB_CB(next_skb)->tcp_flags;

	/* All done, get rid of second SKB and account for it so
	 * packet counting does not break.
	 */
	TCP_SKB_CB(skb)->sacked |= TCP_SKB_CB(next_skb)->sacked & TCPCB_EVER_RETRANS;

	/* changed transmit queue under us so clear hints */
	tcp_clear_retrans_hints_partial(tp);
	if (next_skb == tp->retransmit_skb_hint)
		tp->retransmit_skb_hint = skb;

	tcp_adjust_pcount(sk, next_skb, tcp_skb_pcount(next_skb));

	sk_wmem_free_skb(sk, next_skb);
}

/* Check if coalescing SKBs is legal. */
static bool tcp_can_collapse(const struct sock *sk, const struct sk_buff *skb)
{
	if (tcp_skb_pcount(skb) > 1)
		return false;
	/* TODO: SACK collapsing could be used to remove this condition */
	if (skb_shinfo(skb)->nr_frags != 0)
		return false;
	if (skb_cloned(skb))
		return false;
	if (skb == tcp_send_head(sk))
		return false;
	/* Some heurestics for collapsing over SACK'd could be invented */
	if (TCP_SKB_CB(skb)->sacked & TCPCB_SACKED_ACKED)
		return false;

	return true;
}

/* Collapse packets in the retransmit queue to make to create
 * less packets on the wire. This is only done on retransmission.
 */
static void tcp_retrans_try_collapse(struct sock *sk, struct sk_buff *to,
				     int space)
{
	struct tcp_sock *tp = tcp_sk(sk);
	struct sk_buff *skb = to, *tmp;
	bool first = true;

	if (!sysctl_tcp_retrans_collapse)
		return;
	if (TCP_SKB_CB(skb)->tcp_flags & TCPHDR_SYN)
		return;

	/* Currently not supported for MPTCP - but it should be possible */
	if (tp->mpc)
		return;

	tcp_for_write_queue_from_safe(skb, tmp, sk) {
		if (!tcp_can_collapse(sk, skb))
			break;

		space -= skb->len;

		if (first) {
			first = false;
			continue;
		}

		if (space < 0)
			break;
		/* Punt if not enough space exists in the first SKB for
		 * the data in the second
		 */
		if (skb->len > skb_availroom(to))
			break;

		if (after(TCP_SKB_CB(skb)->end_seq, tcp_wnd_end(tp)))
			break;

		tcp_collapse_retrans(sk, to);
	}
}

/* This retransmits one SKB.  Policy decisions and retransmit queue
 * state updates are done by the caller.  Returns non-zero if an
 * error occurred which prevented the send.
 */
int __tcp_retransmit_skb(struct sock *sk, struct sk_buff *skb)
{
	struct tcp_sock *tp = tcp_sk(sk);
	struct inet_connection_sock *icsk = inet_csk(sk);
	unsigned int cur_mss;
	int err;

	/* Inconslusive MTU probe */
	if (icsk->icsk_mtup.probe_size) {
		icsk->icsk_mtup.probe_size = 0;
	}

	/* Do not sent more than we queued. 1/4 is reserved for possible
	 * copying overhead: fragmentation, tunneling, mangling etc.
	 */
	if (atomic_read(&sk->sk_wmem_alloc) >
	    min(sk->sk_wmem_queued + (sk->sk_wmem_queued >> 2), sk->sk_sndbuf))
		return -EAGAIN;

	if (before(TCP_SKB_CB(skb)->seq, tp->snd_una)) {
		if (before(TCP_SKB_CB(skb)->end_seq, tp->snd_una))
			BUG();
		if (tcp_trim_head(sk, skb, tp->snd_una - TCP_SKB_CB(skb)->seq))
			return -ENOMEM;
	}

	if (inet_csk(sk)->icsk_af_ops->rebuild_header(sk))
		return -EHOSTUNREACH; /* Routing failure or similar. */

	cur_mss = tcp_current_mss(sk);

	/* If receiver has shrunk his window, and skb is out of
	 * new window, do not retransmit it. The exception is the
	 * case, when window is shrunk to zero. In this case
	 * our retransmit serves as a zero window probe.
	 */
	if (!before(TCP_SKB_CB(skb)->seq, tcp_wnd_end(tp)) &&
	    TCP_SKB_CB(skb)->seq != tp->snd_una)
		return -EAGAIN;

	if (skb->len > cur_mss) {
		if (tcp_fragment(sk, skb, cur_mss, cur_mss))
			return -ENOMEM; /* We'll try again later. */
	} else {
		int oldpcount = tcp_skb_pcount(skb);

		if (unlikely(oldpcount > 1)) {
			if (skb_unclone(skb, GFP_ATOMIC))
				return -ENOMEM;
			tcp_init_tso_segs(sk, skb, cur_mss);
			tcp_adjust_pcount(sk, skb, oldpcount - tcp_skb_pcount(skb));
		}
	}

	tcp_retrans_try_collapse(sk, skb, cur_mss);

	/* Make a copy, if the first transmission SKB clone we made
	 * is still in somebody's hands, else make a clone.
	 */
	TCP_SKB_CB(skb)->when = tcp_time_stamp;

	/* make sure skb->data is aligned on arches that require it
	 * and check if ack-trimming & collapsing extended the headroom
	 * beyond what csum_start can cover.
	 */
	if (unlikely((NET_IP_ALIGN && ((unsigned long)skb->data & 3)) ||
		     skb_headroom(skb) >= 0xFFFF)) {
<<<<<<< HEAD
		struct sk_buff *nskb;

		if (mptcp_is_data_seq(skb))
			skb_push(skb, MPTCP_SUB_LEN_DSS_ALIGN +
				      MPTCP_SUB_LEN_ACK_ALIGN +
				      MPTCP_SUB_LEN_SEQ_ALIGN);

		nskb = __pskb_copy(skb, MAX_TCP_HEADER, GFP_ATOMIC);

		if (mptcp_is_data_seq(skb)) {
			skb_pull(skb, MPTCP_SUB_LEN_DSS_ALIGN +
				      MPTCP_SUB_LEN_ACK_ALIGN +
				      MPTCP_SUB_LEN_SEQ_ALIGN);
			if (nskb)
				skb_pull(nskb, MPTCP_SUB_LEN_DSS_ALIGN +
					       MPTCP_SUB_LEN_ACK_ALIGN +
					       MPTCP_SUB_LEN_SEQ_ALIGN);
		}
		return nskb ? tcp_transmit_skb(sk, nskb, 0, GFP_ATOMIC) :
			      -ENOBUFS;
=======
		struct sk_buff *nskb = __pskb_copy(skb, MAX_TCP_HEADER,
						   GFP_ATOMIC);
		err = nskb ? tcp_transmit_skb(sk, nskb, 0, GFP_ATOMIC) :
			     -ENOBUFS;
>>>>>>> 455c6fdb
	} else {
		err = tcp_transmit_skb(sk, skb, 1, GFP_ATOMIC);
	}

	if (likely(!err))
		TCP_SKB_CB(skb)->sacked |= TCPCB_EVER_RETRANS;
	return err;
}

int tcp_retransmit_skb(struct sock *sk, struct sk_buff *skb)
{
	struct tcp_sock *tp = tcp_sk(sk);
	int err = __tcp_retransmit_skb(sk, skb);

	if (err == 0) {
		/* Update global TCP statistics. */
		TCP_INC_STATS(sock_net(sk), TCP_MIB_RETRANSSEGS);

		tp->total_retrans++;

#if FASTRETRANS_DEBUG > 0
		if (TCP_SKB_CB(skb)->sacked & TCPCB_SACKED_RETRANS) {
			net_dbg_ratelimited("retrans_out leaked\n");
		}
#endif
		if (!tp->retrans_out)
			tp->lost_retrans_low = tp->snd_nxt;
		TCP_SKB_CB(skb)->sacked |= TCPCB_RETRANS;
		tp->retrans_out += tcp_skb_pcount(skb);

		/* Save stamp of the first retransmit. */
		if (!tp->retrans_stamp)
			tp->retrans_stamp = TCP_SKB_CB(skb)->when;

		tp->undo_retrans += tcp_skb_pcount(skb);

		/* snd_nxt is stored to detect loss of retransmitted segment,
		 * see tcp_input.c tcp_sacktag_write_queue().
		 */
		TCP_SKB_CB(skb)->ack_seq = tp->snd_nxt;
	} else {
		NET_INC_STATS_BH(sock_net(sk), LINUX_MIB_TCPRETRANSFAIL);
	}
	return err;
}

/* Check if we forward retransmits are possible in the current
 * window/congestion state.
 */
static bool tcp_can_forward_retransmit(struct sock *sk)
{
	const struct inet_connection_sock *icsk = inet_csk(sk);
	const struct tcp_sock *tp = tcp_sk(sk);

	/* Forward retransmissions are possible only during Recovery. */
	if (icsk->icsk_ca_state != TCP_CA_Recovery)
		return false;

	/* No forward retransmissions in Reno are possible. */
	if (tcp_is_reno(tp))
		return false;

	/* Yeah, we have to make difficult choice between forward transmission
	 * and retransmission... Both ways have their merits...
	 *
	 * For now we do not retransmit anything, while we have some new
	 * segments to send. In the other cases, follow rule 3 for
	 * NextSeg() specified in RFC3517.
	 */

	if (tcp_may_send_now(sk))
		return false;

	return true;
}

/* This gets called after a retransmit timeout, and the initially
 * retransmitted data is acknowledged.  It tries to continue
 * resending the rest of the retransmit queue, until either
 * we've sent it all or the congestion window limit is reached.
 * If doing SACK, the first ACK which comes back for a timeout
 * based retransmit packet might feed us FACK information again.
 * If so, we use it to avoid unnecessarily retransmissions.
 */
void tcp_xmit_retransmit_queue(struct sock *sk)
{
	const struct inet_connection_sock *icsk = inet_csk(sk);
	struct tcp_sock *tp = tcp_sk(sk);
	struct sk_buff *skb;
	struct sk_buff *hole = NULL;
	u32 last_lost;
	int mib_idx;
	int fwd_rexmitting = 0;

	if (!tp->packets_out)
		return;

	if (!tp->lost_out)
		tp->retransmit_high = tp->snd_una;

	if (tp->retransmit_skb_hint) {
		skb = tp->retransmit_skb_hint;
		last_lost = TCP_SKB_CB(skb)->end_seq;
		if (after(last_lost, tp->retransmit_high))
			last_lost = tp->retransmit_high;
	} else {
		skb = tcp_write_queue_head(sk);
		last_lost = tp->snd_una;
	}

	tcp_for_write_queue_from(skb, sk) {
		__u8 sacked = TCP_SKB_CB(skb)->sacked;

		if (skb == tcp_send_head(sk))
			break;
		/* we could do better than to assign each time */
		if (hole == NULL)
			tp->retransmit_skb_hint = skb;

		/* Assume this retransmit will generate
		 * only one packet for congestion window
		 * calculation purposes.  This works because
		 * tcp_retransmit_skb() will chop up the
		 * packet to be MSS sized and all the
		 * packet counting works out.
		 */
		if (tcp_packets_in_flight(tp) >= tp->snd_cwnd)
			return;

		if (fwd_rexmitting) {
begin_fwd:
			if (!before(TCP_SKB_CB(skb)->seq, tcp_highest_sack_seq(tp)))
				break;
			mib_idx = LINUX_MIB_TCPFORWARDRETRANS;

		} else if (!before(TCP_SKB_CB(skb)->seq, tp->retransmit_high)) {
			tp->retransmit_high = last_lost;
			if (!tcp_can_forward_retransmit(sk))
				break;
			/* Backtrack if necessary to non-L'ed skb */
			if (hole != NULL) {
				skb = hole;
				hole = NULL;
			}
			fwd_rexmitting = 1;
			goto begin_fwd;

		} else if (!(sacked & TCPCB_LOST)) {
			if (hole == NULL && !(sacked & (TCPCB_SACKED_RETRANS|TCPCB_SACKED_ACKED)))
				hole = skb;
			continue;

		} else {
			last_lost = TCP_SKB_CB(skb)->end_seq;
			if (icsk->icsk_ca_state != TCP_CA_Loss)
				mib_idx = LINUX_MIB_TCPFASTRETRANS;
			else
				mib_idx = LINUX_MIB_TCPSLOWSTARTRETRANS;
		}

		if (sacked & (TCPCB_SACKED_ACKED|TCPCB_SACKED_RETRANS))
			continue;

		if (tcp_retransmit_skb(sk, skb))
			return;

		NET_INC_STATS_BH(sock_net(sk), mib_idx);

		if (tcp_in_cwnd_reduction(sk))
			tp->prr_out += tcp_skb_pcount(skb);

		if (skb == tcp_write_queue_head(sk))
			inet_csk_reset_xmit_timer(sk, ICSK_TIME_RETRANS,
						  inet_csk(sk)->icsk_rto,
						  TCP_RTO_MAX);
	}
}

/* Send a fin.  The caller locks the socket for us.  This cannot be
 * allowed to fail queueing a FIN frame under any circumstances.
 */
void tcp_send_fin(struct sock *sk)
{
	struct tcp_sock *tp = tcp_sk(sk);
	struct sk_buff *skb = tcp_write_queue_tail(sk);
	int mss_now;

	/* Optimization, tack on the FIN if we have a queue of
	 * unsent frames.  But be careful about outgoing SACKS
	 * and IP options.
	 */
	mss_now = tcp_current_mss(sk);

	if (tcp_send_head(sk) != NULL) {
		TCP_SKB_CB(skb)->tcp_flags |= TCPHDR_FIN;
		TCP_SKB_CB(skb)->end_seq++;
		tp->write_seq++;
	} else {
		/* Socket is locked, keep trying until memory is available. */
		for (;;) {
			skb = alloc_skb_fclone(MAX_TCP_HEADER,
					       sk->sk_allocation);
			if (skb)
				break;
			yield();
		}

		/* Reserve space for headers and prepare control bits. */
		skb_reserve(skb, MAX_TCP_HEADER);
		/* FIN eats a sequence byte, write_seq advanced by tcp_queue_skb(). */
		tcp_init_nondata_skb(skb, tp->write_seq,
				     TCPHDR_ACK | TCPHDR_FIN);
		tcp_queue_skb(sk, skb);
	}
	__tcp_push_pending_frames(sk, mss_now, TCP_NAGLE_OFF);
}

/* We get here when a process closes a file descriptor (either due to
 * an explicit close() or as a byproduct of exit()'ing) and there
 * was unread data in the receive queue.  This behavior is recommended
 * by RFC 2525, section 2.17.  -DaveM
 */
void tcp_send_active_reset(struct sock *sk, gfp_t priority)
{
	struct sk_buff *skb;

	if (is_meta_sk(sk)) {
		mptcp_send_active_reset(sk, priority);
		return;
	}

	/* NOTE: No TCP options attached and we never retransmit this. */
	skb = alloc_skb(MAX_TCP_HEADER, priority);
	if (!skb) {
		NET_INC_STATS(sock_net(sk), LINUX_MIB_TCPABORTFAILED);
		return;
	}

	/* Reserve space for headers and prepare control bits. */
	skb_reserve(skb, MAX_TCP_HEADER);
	tcp_init_nondata_skb(skb, tcp_acceptable_seq(sk),
			     TCPHDR_ACK | TCPHDR_RST);
	/* Send it off. */
	TCP_SKB_CB(skb)->when = tcp_time_stamp;
	if (tcp_transmit_skb(sk, skb, 0, priority))
		NET_INC_STATS(sock_net(sk), LINUX_MIB_TCPABORTFAILED);

	TCP_INC_STATS(sock_net(sk), TCP_MIB_OUTRSTS);
}

/* Send a crossed SYN-ACK during socket establishment.
 * WARNING: This routine must only be called when we have already sent
 * a SYN packet that crossed the incoming SYN that caused this routine
 * to get called. If this assumption fails then the initial rcv_wnd
 * and rcv_wscale values will not be correct.
 */
int tcp_send_synack(struct sock *sk)
{
	struct sk_buff *skb;

	skb = tcp_write_queue_head(sk);
	if (skb == NULL || !(TCP_SKB_CB(skb)->tcp_flags & TCPHDR_SYN)) {
		pr_debug("%s: wrong queue state\n", __func__);
		return -EFAULT;
	}
	if (!(TCP_SKB_CB(skb)->tcp_flags & TCPHDR_ACK)) {
		if (skb_cloned(skb)) {
			struct sk_buff *nskb = skb_copy(skb, GFP_ATOMIC);
			if (nskb == NULL)
				return -ENOMEM;
			tcp_unlink_write_queue(skb, sk);
			skb_header_release(nskb);
			__tcp_add_write_queue_head(sk, nskb);
			sk_wmem_free_skb(sk, skb);
			sk->sk_wmem_queued += nskb->truesize;
			sk_mem_charge(sk, nskb->truesize);
			skb = nskb;
		}

		TCP_SKB_CB(skb)->tcp_flags |= TCPHDR_ACK;
		TCP_ECN_send_synack(tcp_sk(sk), skb);
	}
	TCP_SKB_CB(skb)->when = tcp_time_stamp;
	return tcp_transmit_skb(sk, skb, 1, GFP_ATOMIC);
}

/**
 * tcp_make_synack - Prepare a SYN-ACK.
 * sk: listener socket
 * dst: dst entry attached to the SYNACK
 * req: request_sock pointer
 *
 * Allocate one skb and build a SYNACK packet.
 * @dst is consumed : Caller should not use it again.
 */
struct sk_buff *tcp_make_synack(struct sock *sk, struct dst_entry *dst,
				struct request_sock *req,
				struct tcp_fastopen_cookie *foc)
{
	struct tcp_out_options opts;
	struct inet_request_sock *ireq = inet_rsk(req);
	struct tcp_sock *tp = tcp_sk(sk);
	struct tcphdr *th;
	struct sk_buff *skb;
	struct tcp_md5sig_key *md5;
	int tcp_header_size;
	int mss;

	skb = sock_wmalloc(sk, MAX_TCP_HEADER + 15, 1, GFP_ATOMIC);
	if (unlikely(!skb)) {
		dst_release(dst);
		return NULL;
	}
	/* Reserve space for headers. */
	skb_reserve(skb, MAX_TCP_HEADER);

	skb_dst_set(skb, dst);
	security_skb_owned_by(skb, sk);

	mss = dst_metric_advmss(dst);
	if (tp->rx_opt.user_mss && tp->rx_opt.user_mss < mss)
		mss = tp->rx_opt.user_mss;

	if (req->rcv_wnd == 0) { /* ignored for retransmitted syns */
		__u8 rcv_wscale;
		/* Set this up on the first call only */
		req->window_clamp = tp->window_clamp ? : dst_metric(dst, RTAX_WINDOW);

		/* limit the window selection if the user enforce a smaller rx buffer */
		if (sk->sk_userlocks & SOCK_RCVBUF_LOCK &&
		    (req->window_clamp > tcp_full_space(sk) || req->window_clamp == 0))
			req->window_clamp = tcp_full_space(sk);

		tcp_select_initial_window(tcp_full_space(sk),
			mss - (ireq->tstamp_ok ? TCPOLEN_TSTAMP_ALIGNED : 0) -
			(tcp_rsk(req)->saw_mpc ? MPTCP_SUB_LEN_DSM_ALIGN : 0),
			&req->rcv_wnd,
			&req->window_clamp,
			ireq->wscale_ok,
			&rcv_wscale,
			dst_metric(dst, RTAX_INITRWND), sk);
		ireq->rcv_wscale = rcv_wscale;
	}

	memset(&opts, 0, sizeof(opts));
#ifdef CONFIG_SYN_COOKIES
	if (unlikely(req->cookie_ts))
		TCP_SKB_CB(skb)->when = cookie_init_timestamp(req);
	else
#endif
	TCP_SKB_CB(skb)->when = tcp_time_stamp;
	tcp_header_size = tcp_synack_options(sk, req, mss, skb, &opts, &md5,
					     foc) + sizeof(*th);

	skb_push(skb, tcp_header_size);
	skb_reset_transport_header(skb);

	th = tcp_hdr(skb);
	memset(th, 0, sizeof(struct tcphdr));
	th->syn = 1;
	th->ack = 1;
	TCP_ECN_make_synack(req, th);
	th->source = htons(ireq->ir_num);
	th->dest = ireq->ir_rmt_port;
	/* Setting of flags are superfluous here for callers (and ECE is
	 * not even correctly set)
	 */
	tcp_init_nondata_skb(skb, tcp_rsk(req)->snt_isn,
			     TCPHDR_SYN | TCPHDR_ACK);

	th->seq = htonl(TCP_SKB_CB(skb)->seq);
	/* XXX data is queued and acked as is. No buffer/window check */
	th->ack_seq = htonl(tcp_rsk(req)->rcv_nxt);

	/* RFC1323: The window in SYN & SYN/ACK segments is never scaled. */
	th->window = htons(min(req->rcv_wnd, 65535U));
	tcp_options_write((__be32 *)(th + 1), tp, &opts, skb);
	th->doff = (tcp_header_size >> 2);
	TCP_ADD_STATS(sock_net(sk), TCP_MIB_OUTSEGS, tcp_skb_pcount(skb));

#ifdef CONFIG_TCP_MD5SIG
	/* Okay, we have all we need - do the md5 hash if needed */
	if (md5) {
		tcp_rsk(req)->af_specific->calc_md5_hash(opts.hash_location,
					       md5, NULL, req, skb);
	}
#endif

	return skb;
}
EXPORT_SYMBOL(tcp_make_synack);

/* Do all connect socket setups that can be done AF independent. */
static void tcp_connect_init(struct sock *sk)
{
	const struct dst_entry *dst = __sk_dst_get(sk);
	struct tcp_sock *tp = tcp_sk(sk);
	__u8 rcv_wscale;

	/* We'll fix this up when we get a response from the other end.
	 * See tcp_input.c:tcp_rcv_state_process case TCP_SYN_SENT.
	 */
	tp->tcp_header_len = sizeof(struct tcphdr) +
		(sysctl_tcp_timestamps ? TCPOLEN_TSTAMP_ALIGNED : 0);

#ifdef CONFIG_TCP_MD5SIG
	if (tp->af_specific->md5_lookup(sk, sk) != NULL)
		tp->tcp_header_len += TCPOLEN_MD5SIG_ALIGNED;
#endif

	/* If user gave his TCP_MAXSEG, record it to clamp */
	if (tp->rx_opt.user_mss)
		tp->rx_opt.mss_clamp = tp->rx_opt.user_mss;
	tp->max_window = 0;
	tcp_mtup_init(sk);
	tcp_sync_mss(sk, dst_mtu(dst));

	if (!tp->window_clamp)
		tp->window_clamp = dst_metric(dst, RTAX_WINDOW);
	tp->advmss = dst_metric_advmss(dst);
	if (tp->rx_opt.user_mss && tp->rx_opt.user_mss < tp->advmss)
		tp->advmss = tp->rx_opt.user_mss;

	tcp_initialize_rcv_mss(sk);

	/* limit the window selection if the user enforce a smaller rx buffer */
	if (sk->sk_userlocks & SOCK_RCVBUF_LOCK &&
	    (tp->window_clamp > tcp_full_space(sk) || tp->window_clamp == 0))
		tp->window_clamp = tcp_full_space(sk);

	tcp_select_initial_window(tcp_full_space(sk),
				  tp->advmss - (tp->rx_opt.ts_recent_stamp ? tp->tcp_header_len - sizeof(struct tcphdr) : 0),
				  &tp->rcv_wnd,
				  &tp->window_clamp,
				  sysctl_tcp_window_scaling,
				  &rcv_wscale,
				  dst_metric(dst, RTAX_INITRWND), sk);

	tp->rx_opt.rcv_wscale = rcv_wscale;
	tp->rcv_ssthresh = tp->rcv_wnd;

	sk->sk_err = 0;
	sock_reset_flag(sk, SOCK_DONE);
	tp->snd_wnd = 0;
	tcp_init_wl(tp, 0);
	tp->snd_una = tp->write_seq;
	tp->snd_sml = tp->write_seq;
	tp->snd_up = tp->write_seq;
	tp->snd_nxt = tp->write_seq;

	if (likely(!tp->repair))
		tp->rcv_nxt = 0;
	else
		tp->rcv_tstamp = tcp_time_stamp;
	tp->rcv_wup = tp->rcv_nxt;
	tp->copied_seq = tp->rcv_nxt;

	inet_csk(sk)->icsk_rto = TCP_TIMEOUT_INIT;
	inet_csk(sk)->icsk_retransmits = 0;
	tcp_clear_retrans(tp);

#ifdef CONFIG_MPTCP
	if (sysctl_mptcp_enabled && mptcp_doit(sk)) {
		if (is_master_tp(tp)) {
			tp->request_mptcp = 1;
			mptcp_connect_init(sk);
		} else if (tp->mptcp) {
			tp->mptcp->snt_isn = tp->write_seq;
			tp->mptcp->init_rcv_wnd = tp->rcv_wnd;
		}
	}
#endif
}

static void tcp_connect_queue_skb(struct sock *sk, struct sk_buff *skb)
{
	struct tcp_sock *tp = tcp_sk(sk);
	struct tcp_skb_cb *tcb = TCP_SKB_CB(skb);

	tcb->end_seq += skb->len;
	skb_header_release(skb);
	__tcp_add_write_queue_tail(sk, skb);
	sk->sk_wmem_queued += skb->truesize;
	sk_mem_charge(sk, skb->truesize);
	tp->write_seq = tcb->end_seq;
	tp->packets_out += tcp_skb_pcount(skb);
}

/* Build and send a SYN with data and (cached) Fast Open cookie. However,
 * queue a data-only packet after the regular SYN, such that regular SYNs
 * are retransmitted on timeouts. Also if the remote SYN-ACK acknowledges
 * only the SYN sequence, the data are retransmitted in the first ACK.
 * If cookie is not cached or other error occurs, falls back to send a
 * regular SYN with Fast Open cookie request option.
 */
static int tcp_send_syn_data(struct sock *sk, struct sk_buff *syn)
{
	struct tcp_sock *tp = tcp_sk(sk);
	struct tcp_fastopen_request *fo = tp->fastopen_req;
	int syn_loss = 0, space, i, err = 0, iovlen = fo->data->msg_iovlen;
	struct sk_buff *syn_data = NULL, *data;
	unsigned long last_syn_loss = 0;

	tp->rx_opt.mss_clamp = tp->advmss;  /* If MSS is not cached */
	tcp_fastopen_cache_get(sk, &tp->rx_opt.mss_clamp, &fo->cookie,
			       &syn_loss, &last_syn_loss);
	/* Recurring FO SYN losses: revert to regular handshake temporarily */
	if (syn_loss > 1 &&
	    time_before(jiffies, last_syn_loss + (60*HZ << syn_loss))) {
		fo->cookie.len = -1;
		goto fallback;
	}

	if (sysctl_tcp_fastopen & TFO_CLIENT_NO_COOKIE)
		fo->cookie.len = -1;
	else if (fo->cookie.len <= 0)
		goto fallback;

	/* MSS for SYN-data is based on cached MSS and bounded by PMTU and
	 * user-MSS. Reserve maximum option space for middleboxes that add
	 * private TCP options. The cost is reduced data space in SYN :(
	 */
	if (tp->rx_opt.user_mss && tp->rx_opt.user_mss < tp->rx_opt.mss_clamp)
		tp->rx_opt.mss_clamp = tp->rx_opt.user_mss;
	space = __tcp_mtu_to_mss(sk, inet_csk(sk)->icsk_pmtu_cookie) -
		MAX_TCP_OPTION_SPACE;

	space = min_t(size_t, space, fo->size);

	/* limit to order-0 allocations */
	space = min_t(size_t, space, SKB_MAX_HEAD(MAX_TCP_HEADER));

	syn_data = skb_copy_expand(syn, MAX_TCP_HEADER, space,
				   sk->sk_allocation);
	if (syn_data == NULL)
		goto fallback;

	for (i = 0; i < iovlen && syn_data->len < space; ++i) {
		struct iovec *iov = &fo->data->msg_iov[i];
		unsigned char __user *from = iov->iov_base;
		int len = iov->iov_len;

		if (syn_data->len + len > space)
			len = space - syn_data->len;
		else if (i + 1 == iovlen)
			/* No more data pending in inet_wait_for_connect() */
			fo->data = NULL;

		if (skb_add_data(syn_data, from, len))
			goto fallback;
	}

	/* Queue a data-only packet after the regular SYN for retransmission */
	data = pskb_copy(syn_data, sk->sk_allocation);
	if (data == NULL)
		goto fallback;
	TCP_SKB_CB(data)->seq++;
	TCP_SKB_CB(data)->tcp_flags &= ~TCPHDR_SYN;
	TCP_SKB_CB(data)->tcp_flags = (TCPHDR_ACK|TCPHDR_PSH);
	tcp_connect_queue_skb(sk, data);
	fo->copied = data->len;

	if (tcp_transmit_skb(sk, syn_data, 0, sk->sk_allocation) == 0) {
		tp->syn_data = (fo->copied > 0);
		NET_INC_STATS(sock_net(sk), LINUX_MIB_TCPFASTOPENACTIVE);
		goto done;
	}
	syn_data = NULL;

fallback:
	/* Send a regular SYN with Fast Open cookie request option */
	if (fo->cookie.len > 0)
		fo->cookie.len = 0;
	err = tcp_transmit_skb(sk, syn, 1, sk->sk_allocation);
	if (err)
		tp->syn_fastopen = 0;
	kfree_skb(syn_data);
done:
	fo->cookie.len = -1;  /* Exclude Fast Open option for SYN retries */
	return err;
}

/* Build a SYN and send it off. */
int tcp_connect(struct sock *sk)
{
	struct tcp_sock *tp = tcp_sk(sk);
	struct sk_buff *buff;
	int err;

	tcp_connect_init(sk);

	if (unlikely(tp->repair)) {
		tcp_finish_connect(sk, NULL);
		return 0;
	}

	buff = alloc_skb_fclone(MAX_TCP_HEADER + 15, sk->sk_allocation);
	if (unlikely(buff == NULL))
		return -ENOBUFS;

	/* Reserve space for headers. */
	skb_reserve(buff, MAX_TCP_HEADER);

	tcp_init_nondata_skb(buff, tp->write_seq++, TCPHDR_SYN);
	tp->retrans_stamp = TCP_SKB_CB(buff)->when = tcp_time_stamp;
	tcp_connect_queue_skb(sk, buff);
	TCP_ECN_send_syn(sk, buff);

	/* Send off SYN; include data in Fast Open. */
	err = tp->fastopen_req ? tcp_send_syn_data(sk, buff) :
	      tcp_transmit_skb(sk, buff, 1, sk->sk_allocation);
	if (err == -ECONNREFUSED)
		return err;

	/* We change tp->snd_nxt after the tcp_transmit_skb() call
	 * in order to make this packet get counted in tcpOutSegs.
	 */
	tp->snd_nxt = tp->write_seq;
	tp->pushed_seq = tp->write_seq;
	TCP_INC_STATS(sock_net(sk), TCP_MIB_ACTIVEOPENS);

	/* Timer for repeating the SYN until an answer. */
	inet_csk_reset_xmit_timer(sk, ICSK_TIME_RETRANS,
				  inet_csk(sk)->icsk_rto, TCP_RTO_MAX);
	return 0;
}
EXPORT_SYMBOL(tcp_connect);

/* Send out a delayed ack, the caller does the policy checking
 * to see if we should even be here.  See tcp_input.c:tcp_ack_snd_check()
 * for details.
 */
void tcp_send_delayed_ack(struct sock *sk)
{
	struct inet_connection_sock *icsk = inet_csk(sk);
	int ato = icsk->icsk_ack.ato;
	unsigned long timeout;

	if (ato > TCP_DELACK_MIN) {
		const struct tcp_sock *tp = tcp_sk(sk);
		int max_ato = HZ / 2;

		if (icsk->icsk_ack.pingpong ||
		    (icsk->icsk_ack.pending & ICSK_ACK_PUSHED))
			max_ato = TCP_DELACK_MAX;

		/* Slow path, intersegment interval is "high". */

		/* If some rtt estimate is known, use it to bound delayed ack.
		 * Do not use inet_csk(sk)->icsk_rto here, use results of rtt measurements
		 * directly.
		 */
		if (tp->srtt) {
			int rtt = max(tp->srtt >> 3, TCP_DELACK_MIN);

			if (rtt < max_ato)
				max_ato = rtt;
		}

		ato = min(ato, max_ato);
	}

	/* Stay within the limit we were given */
	timeout = jiffies + ato;

	/* Use new timeout only if there wasn't a older one earlier. */
	if (icsk->icsk_ack.pending & ICSK_ACK_TIMER) {
		/* If delack timer was blocked or is about to expire,
		 * send ACK now.
		 */
		if (icsk->icsk_ack.blocked ||
		    time_before_eq(icsk->icsk_ack.timeout, jiffies + (ato >> 2))) {
			tcp_send_ack(sk);
			return;
		}

		if (!time_before(timeout, icsk->icsk_ack.timeout))
			timeout = icsk->icsk_ack.timeout;
	}
	icsk->icsk_ack.pending |= ICSK_ACK_SCHED | ICSK_ACK_TIMER;
	icsk->icsk_ack.timeout = timeout;
	sk_reset_timer(sk, &icsk->icsk_delack_timer, timeout);
}

/* This routine sends an ack and also updates the window. */
void tcp_send_ack(struct sock *sk)
{
	struct sk_buff *buff;

	/* If we have been reset, we may not send again. */
	if (sk->sk_state == TCP_CLOSE)
		return;

	/* We are not putting this on the write queue, so
	 * tcp_transmit_skb() will set the ownership to this
	 * sock.
	 */
	buff = alloc_skb(MAX_TCP_HEADER, sk_gfp_atomic(sk, GFP_ATOMIC));
	if (buff == NULL) {
		inet_csk_schedule_ack(sk);
		inet_csk(sk)->icsk_ack.ato = TCP_ATO_MIN;
		inet_csk_reset_xmit_timer(sk, ICSK_TIME_DACK,
					  TCP_DELACK_MAX, TCP_RTO_MAX);
		return;
	}

	/* Reserve space for headers and prepare control bits. */
	skb_reserve(buff, MAX_TCP_HEADER);
	tcp_init_nondata_skb(buff, tcp_acceptable_seq(sk), TCPHDR_ACK);

	/* Send it off, this clears delayed acks for us. */
	TCP_SKB_CB(buff)->when = tcp_time_stamp;
	tcp_transmit_skb(sk, buff, 0, sk_gfp_atomic(sk, GFP_ATOMIC));
}
EXPORT_SYMBOL(tcp_send_ack);

/* This routine sends a packet with an out of date sequence
 * number. It assumes the other end will try to ack it.
 *
 * Question: what should we make while urgent mode?
 * 4.4BSD forces sending single byte of data. We cannot send
 * out of window data, because we have SND.NXT==SND.MAX...
 *
 * Current solution: to send TWO zero-length segments in urgent mode:
 * one is with SEG.SEQ=SND.UNA to deliver urgent pointer, another is
 * out-of-date with SND.UNA-1 to probe window.
 */
int tcp_xmit_probe_skb(struct sock *sk, int urgent)
{
	struct tcp_sock *tp = tcp_sk(sk);
	struct sk_buff *skb;

	/* We don't queue it, tcp_transmit_skb() sets ownership. */
	skb = alloc_skb(MAX_TCP_HEADER, sk_gfp_atomic(sk, GFP_ATOMIC));
	if (skb == NULL)
		return -1;

	/* Reserve space for headers and set control bits. */
	skb_reserve(skb, MAX_TCP_HEADER);
	/* Use a previous sequence.  This should cause the other
	 * end to send an ack.  Don't queue or clone SKB, just
	 * send it.
	 */
	tcp_init_nondata_skb(skb, tp->snd_una - !urgent, TCPHDR_ACK);
	TCP_SKB_CB(skb)->when = tcp_time_stamp;
	return tcp_transmit_skb(sk, skb, 0, GFP_ATOMIC);
}

void tcp_send_window_probe(struct sock *sk)
{
	if (sk->sk_state == TCP_ESTABLISHED) {
		tcp_sk(sk)->snd_wl1 = tcp_sk(sk)->rcv_nxt - 1;
		tcp_xmit_probe_skb(sk, 0);
	}
}

/* Initiate keepalive or window probe from timer. */
int tcp_write_wakeup(struct sock *sk)
{
	struct tcp_sock *tp = tcp_sk(sk);
	struct sk_buff *skb;

	if (sk->sk_state == TCP_CLOSE)
		return -1;

	if (is_meta_sk(sk))
		return mptcp_write_wakeup(sk);

	if ((skb = tcp_send_head(sk)) != NULL &&
	    before(TCP_SKB_CB(skb)->seq, tcp_wnd_end(tp))) {
		int err;
		unsigned int mss = tcp_current_mss(sk);
		unsigned int seg_size = tcp_wnd_end(tp) - TCP_SKB_CB(skb)->seq;

		if (before(tp->pushed_seq, TCP_SKB_CB(skb)->end_seq))
			tp->pushed_seq = TCP_SKB_CB(skb)->end_seq;

		/* We are probing the opening of a window
		 * but the window size is != 0
		 * must have been a result SWS avoidance ( sender )
		 */
		if (seg_size < TCP_SKB_CB(skb)->end_seq - TCP_SKB_CB(skb)->seq ||
		    skb->len > mss) {
			seg_size = min(seg_size, mss);
			TCP_SKB_CB(skb)->tcp_flags |= TCPHDR_PSH;
			if (tcp_fragment(sk, skb, seg_size, mss))
				return -1;
		} else if (!tcp_skb_pcount(skb))
			tcp_set_skb_tso_segs(sk, skb, mss);

		TCP_SKB_CB(skb)->tcp_flags |= TCPHDR_PSH;
		TCP_SKB_CB(skb)->when = tcp_time_stamp;
		err = tcp_transmit_skb(sk, skb, 1, GFP_ATOMIC);
		if (!err)
			tcp_event_new_data_sent(sk, skb);
		return err;
	} else {
		if (between(tp->snd_up, tp->snd_una + 1, tp->snd_una + 0xFFFF))
			tcp_xmit_probe_skb(sk, 1);
		return tcp_xmit_probe_skb(sk, 0);
	}
}

/* A window probe timeout has occurred.  If window is not closed send
 * a partial packet else a zero probe.
 */
void tcp_send_probe0(struct sock *sk)
{
	struct inet_connection_sock *icsk = inet_csk(sk);
	struct tcp_sock *tp = tcp_sk(sk);
	int err;

	err = tcp_write_wakeup(sk);

	if (tp->packets_out || !tcp_send_head(sk)) {
		/* Cancel probe timer, if it is not required. */
		icsk->icsk_probes_out = 0;
		icsk->icsk_backoff = 0;
		return;
	}

	if (err <= 0) {
		if (icsk->icsk_backoff < sysctl_tcp_retries2)
			icsk->icsk_backoff++;
		icsk->icsk_probes_out++;
		inet_csk_reset_xmit_timer(sk, ICSK_TIME_PROBE0,
					  min(icsk->icsk_rto << icsk->icsk_backoff, TCP_RTO_MAX),
					  TCP_RTO_MAX);
	} else {
		/* If packet was not sent due to local congestion,
		 * do not backoff and do not remember icsk_probes_out.
		 * Let local senders to fight for local resources.
		 *
		 * Use accumulated backoff yet.
		 */
		if (!icsk->icsk_probes_out)
			icsk->icsk_probes_out = 1;
		inet_csk_reset_xmit_timer(sk, ICSK_TIME_PROBE0,
					  min(icsk->icsk_rto << icsk->icsk_backoff,
					      TCP_RESOURCE_PROBE_INTERVAL),
					  TCP_RTO_MAX);
	}
}<|MERGE_RESOLUTION|>--- conflicted
+++ resolved
@@ -2529,7 +2529,6 @@
 	 */
 	if (unlikely((NET_IP_ALIGN && ((unsigned long)skb->data & 3)) ||
 		     skb_headroom(skb) >= 0xFFFF)) {
-<<<<<<< HEAD
 		struct sk_buff *nskb;
 
 		if (mptcp_is_data_seq(skb))
@@ -2548,14 +2547,8 @@
 					       MPTCP_SUB_LEN_ACK_ALIGN +
 					       MPTCP_SUB_LEN_SEQ_ALIGN);
 		}
-		return nskb ? tcp_transmit_skb(sk, nskb, 0, GFP_ATOMIC) :
+		err = nskb ? tcp_transmit_skb(sk, nskb, 0, GFP_ATOMIC) :
 			      -ENOBUFS;
-=======
-		struct sk_buff *nskb = __pskb_copy(skb, MAX_TCP_HEADER,
-						   GFP_ATOMIC);
-		err = nskb ? tcp_transmit_skb(sk, nskb, 0, GFP_ATOMIC) :
-			     -ENOBUFS;
->>>>>>> 455c6fdb
 	} else {
 		err = tcp_transmit_skb(sk, skb, 1, GFP_ATOMIC);
 	}
