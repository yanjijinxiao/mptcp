/*
 * INET		An implementation of the TCP/IP protocol suite for the LINUX
 *		operating system.  INET is implemented using the  BSD Socket
 *		interface as the means of communication with the user level.
 *
 *		Implementation of the Transmission Control Protocol(TCP).
 *
 * Authors:	Ross Biro
 *		Fred N. van Kempen, <waltje@uWalt.NL.Mugnet.ORG>
 *		Mark Evans, <evansmp@uhura.aston.ac.uk>
 *		Corey Minyard <wf-rch!minyard@relay.EU.net>
 *		Florian La Roche, <flla@stud.uni-sb.de>
 *		Charles Hedrick, <hedrick@klinzhai.rutgers.edu>
 *		Linus Torvalds, <torvalds@cs.helsinki.fi>
 *		Alan Cox, <gw4pts@gw4pts.ampr.org>
 *		Matthew Dillon, <dillon@apollo.west.oic.com>
 *		Arnt Gulbrandsen, <agulbra@nvg.unit.no>
 *		Jorge Cwik, <jorge@laser.satlink.net>
 */

#include <linux/kconfig.h>
#include <linux/mm.h>
#include <linux/module.h>
#include <linux/slab.h>
#include <linux/sysctl.h>
#include <linux/workqueue.h>
#include <net/mptcp.h>
#include <net/tcp.h>
#include <net/inet_common.h>
#include <net/xfrm.h>

int sysctl_tcp_syncookies __read_mostly = 1;
EXPORT_SYMBOL(sysctl_tcp_syncookies);

int sysctl_tcp_abort_on_overflow __read_mostly;

struct inet_timewait_death_row tcp_death_row = {
	.sysctl_max_tw_buckets = NR_FILE * 2,
	.hashinfo	= &tcp_hashinfo,
};
EXPORT_SYMBOL_GPL(tcp_death_row);

static bool tcp_in_window(u32 seq, u32 end_seq, u32 s_win, u32 e_win)
{
	if (seq == s_win)
		return true;
	if (after(end_seq, s_win) && before(seq, e_win))
		return true;
	return seq == e_win && seq == end_seq;
}

static enum tcp_tw_status
tcp_timewait_check_oow_rate_limit(struct inet_timewait_sock *tw,
				  const struct sk_buff *skb, int mib_idx)
{
	struct tcp_timewait_sock *tcptw = tcp_twsk((struct sock *)tw);

	if (!tcp_oow_rate_limited(twsk_net(tw), skb, mib_idx,
				  &tcptw->tw_last_oow_ack_time)) {
		/* Send ACK. Note, we do not put the bucket,
		 * it will be released by caller.
		 */
		return TCP_TW_ACK;
	}

	/* We are rate-limiting, so just release the tw sock and drop skb. */
	inet_twsk_put(tw);
	return TCP_TW_SUCCESS;
}

/*
 * * Main purpose of TIME-WAIT state is to close connection gracefully,
 *   when one of ends sits in LAST-ACK or CLOSING retransmitting FIN
 *   (and, probably, tail of data) and one or more our ACKs are lost.
 * * What is TIME-WAIT timeout? It is associated with maximal packet
 *   lifetime in the internet, which results in wrong conclusion, that
 *   it is set to catch "old duplicate segments" wandering out of their path.
 *   It is not quite correct. This timeout is calculated so that it exceeds
 *   maximal retransmission timeout enough to allow to lose one (or more)
 *   segments sent by peer and our ACKs. This time may be calculated from RTO.
 * * When TIME-WAIT socket receives RST, it means that another end
 *   finally closed and we are allowed to kill TIME-WAIT too.
 * * Second purpose of TIME-WAIT is catching old duplicate segments.
 *   Well, certainly it is pure paranoia, but if we load TIME-WAIT
 *   with this semantics, we MUST NOT kill TIME-WAIT state with RSTs.
 * * If we invented some more clever way to catch duplicates
 *   (f.e. based on PAWS), we could truncate TIME-WAIT to several RTOs.
 *
 * The algorithm below is based on FORMAL INTERPRETATION of RFCs.
 * When you compare it to RFCs, please, read section SEGMENT ARRIVES
 * from the very beginning.
 *
 * NOTE. With recycling (and later with fin-wait-2) TW bucket
 * is _not_ stateless. It means, that strictly speaking we must
 * spinlock it. I do not want! Well, probability of misbehaviour
 * is ridiculously low and, seems, we could use some mb() tricks
 * to avoid misread sequence numbers, states etc.  --ANK
 *
 * We don't need to initialize tmp_out.sack_ok as we don't use the results
 */
enum tcp_tw_status
tcp_timewait_state_process(struct inet_timewait_sock *tw, struct sk_buff *skb,
			   const struct tcphdr *th)
{
	struct tcp_options_received tmp_opt;
	struct tcp_timewait_sock *tcptw = tcp_twsk((struct sock *)tw);
	bool paws_reject = false;
	struct mptcp_options_received mopt;

	tmp_opt.saw_tstamp = 0;
	if (th->doff > (sizeof(*th) >> 2) && tcptw->tw_ts_recent_stamp) {
		mptcp_init_mp_opt(&mopt);

		tcp_parse_options(skb, &tmp_opt, &mopt, 0, NULL);

		if (tmp_opt.saw_tstamp) {
			tmp_opt.rcv_tsecr	-= tcptw->tw_ts_offset;
			tmp_opt.ts_recent	= tcptw->tw_ts_recent;
			tmp_opt.ts_recent_stamp	= tcptw->tw_ts_recent_stamp;
			paws_reject = tcp_paws_reject(&tmp_opt, th->rst);
		}

		if (unlikely(mopt.mp_fclose) && tcptw->mptcp_tw) {
			if (mopt.mptcp_sender_key == tcptw->mptcp_tw->loc_key)
				goto kill_with_rst;
		}
	}

	if (tw->tw_substate == TCP_FIN_WAIT2) {
		/* Just repeat all the checks of tcp_rcv_state_process() */

		/* Out of window, send ACK */
		if (paws_reject ||
		    !tcp_in_window(TCP_SKB_CB(skb)->seq, TCP_SKB_CB(skb)->end_seq,
				   tcptw->tw_rcv_nxt,
				   tcptw->tw_rcv_nxt + tcptw->tw_rcv_wnd))
			return tcp_timewait_check_oow_rate_limit(
				tw, skb, LINUX_MIB_TCPACKSKIPPEDFINWAIT2);

		if (th->rst)
			goto kill;

		if (th->syn && !before(TCP_SKB_CB(skb)->seq, tcptw->tw_rcv_nxt))
			goto kill_with_rst;

		/* Dup ACK? */
		if (!th->ack ||
		    !after(TCP_SKB_CB(skb)->end_seq, tcptw->tw_rcv_nxt) ||
		    TCP_SKB_CB(skb)->end_seq == TCP_SKB_CB(skb)->seq) {
			/* If mptcp_is_data_fin() returns true, we are sure that
			 * mopt has been initialized - otherwise it would not
			 * be a DATA_FIN.
			 */
			if (tcptw->mptcp_tw && tcptw->mptcp_tw->meta_tw &&
			    mptcp_is_data_fin(skb) &&
			    TCP_SKB_CB(skb)->seq == tcptw->tw_rcv_nxt &&
			    mopt.data_seq + 1 == (u32)tcptw->mptcp_tw->rcv_nxt)
				return TCP_TW_ACK;

			inet_twsk_put(tw);
			return TCP_TW_SUCCESS;
		}

		/* New data or FIN. If new data arrive after half-duplex close,
		 * reset.
		 */
		if (!th->fin ||
		    TCP_SKB_CB(skb)->end_seq != tcptw->tw_rcv_nxt + 1) {
kill_with_rst:
			inet_twsk_deschedule(tw);
			inet_twsk_put(tw);
			return TCP_TW_RST;
		}

		/* FIN arrived, enter true time-wait state. */
		tw->tw_substate	  = TCP_TIME_WAIT;
		tcptw->tw_rcv_nxt = TCP_SKB_CB(skb)->end_seq;
		if (tmp_opt.saw_tstamp) {
			tcptw->tw_ts_recent_stamp = get_seconds();
			tcptw->tw_ts_recent	  = tmp_opt.rcv_tsval;
		}

		if (tcp_death_row.sysctl_tw_recycle &&
		    tcptw->tw_ts_recent_stamp &&
		    tcp_tw_remember_stamp(tw))
			inet_twsk_schedule(tw, tw->tw_timeout);
		else
			inet_twsk_schedule(tw, TCP_TIMEWAIT_LEN);
		return TCP_TW_ACK;
	}

	/*
	 *	Now real TIME-WAIT state.
	 *
	 *	RFC 1122:
	 *	"When a connection is [...] on TIME-WAIT state [...]
	 *	[a TCP] MAY accept a new SYN from the remote TCP to
	 *	reopen the connection directly, if it:
	 *
	 *	(1)  assigns its initial sequence number for the new
	 *	connection to be larger than the largest sequence
	 *	number it used on the previous connection incarnation,
	 *	and
	 *
	 *	(2)  returns to TIME-WAIT state if the SYN turns out
	 *	to be an old duplicate".
	 */

	if (!paws_reject &&
	    (TCP_SKB_CB(skb)->seq == tcptw->tw_rcv_nxt &&
	     (TCP_SKB_CB(skb)->seq == TCP_SKB_CB(skb)->end_seq || th->rst))) {
		/* In window segment, it may be only reset or bare ack. */

		if (th->rst) {
			/* This is TIME_WAIT assassination, in two flavors.
			 * Oh well... nobody has a sufficient solution to this
			 * protocol bug yet.
			 */
			if (sysctl_tcp_rfc1337 == 0) {
kill:
				inet_twsk_deschedule(tw);
				inet_twsk_put(tw);
				return TCP_TW_SUCCESS;
			}
		}
		inet_twsk_schedule(tw, TCP_TIMEWAIT_LEN);

		if (tmp_opt.saw_tstamp) {
			tcptw->tw_ts_recent	  = tmp_opt.rcv_tsval;
			tcptw->tw_ts_recent_stamp = get_seconds();
		}

		inet_twsk_put(tw);
		return TCP_TW_SUCCESS;
	}

	/* Out of window segment.

	   All the segments are ACKed immediately.

	   The only exception is new SYN. We accept it, if it is
	   not old duplicate and we are not in danger to be killed
	   by delayed old duplicates. RFC check is that it has
	   newer sequence number works at rates <40Mbit/sec.
	   However, if paws works, it is reliable AND even more,
	   we even may relax silly seq space cutoff.

	   RED-PEN: we violate main RFC requirement, if this SYN will appear
	   old duplicate (i.e. we receive RST in reply to SYN-ACK),
	   we must return socket to time-wait state. It is not good,
	   but not fatal yet.
	 */

	if (th->syn && !th->rst && !th->ack && !paws_reject &&
	    (after(TCP_SKB_CB(skb)->seq, tcptw->tw_rcv_nxt) ||
	     (tmp_opt.saw_tstamp &&
	      (s32)(tcptw->tw_ts_recent - tmp_opt.rcv_tsval) < 0))) {
		u32 isn = tcptw->tw_snd_nxt + 65535 + 2;
		if (isn == 0)
			isn++;
		TCP_SKB_CB(skb)->tcp_tw_isn = isn;
		return TCP_TW_SYN;
	}

	if (paws_reject)
		NET_INC_STATS_BH(twsk_net(tw), LINUX_MIB_PAWSESTABREJECTED);

	if (!th->rst) {
		/* In this case we must reset the TIMEWAIT timer.
		 *
		 * If it is ACKless SYN it may be both old duplicate
		 * and new good SYN with random sequence number <rcv_nxt.
		 * Do not reschedule in the last case.
		 */
		if (paws_reject || th->ack)
			inet_twsk_schedule(tw, TCP_TIMEWAIT_LEN);

		return tcp_timewait_check_oow_rate_limit(
			tw, skb, LINUX_MIB_TCPACKSKIPPEDTIMEWAIT);
	}
	inet_twsk_put(tw);
	return TCP_TW_SUCCESS;
}
EXPORT_SYMBOL(tcp_timewait_state_process);

/*
 * Move a socket to time-wait or dead fin-wait-2 state.
 */
void tcp_time_wait(struct sock *sk, int state, int timeo)
{
	const struct inet_connection_sock *icsk = inet_csk(sk);
	const struct tcp_sock *tp = tcp_sk(sk);
	struct inet_timewait_sock *tw;
	bool recycle_ok = false;

	if (tcp_death_row.sysctl_tw_recycle && tp->rx_opt.ts_recent_stamp)
		recycle_ok = tcp_remember_stamp(sk);

	tw = inet_twsk_alloc(sk, &tcp_death_row, state);

	if (tw) {
		struct tcp_timewait_sock *tcptw = tcp_twsk((struct sock *)tw);
		const int rto = (icsk->icsk_rto << 2) - (icsk->icsk_rto >> 1);
		struct inet_sock *inet = inet_sk(sk);

		tw->tw_transparent	= inet->transparent;
		tw->tw_rcv_wscale	= tp->rx_opt.rcv_wscale;
		tcptw->tw_rcv_nxt	= tp->rcv_nxt;
		tcptw->tw_snd_nxt	= tp->snd_nxt;
		tcptw->tw_rcv_wnd	= tcp_receive_window(tp);
		tcptw->tw_ts_recent	= tp->rx_opt.ts_recent;
		tcptw->tw_ts_recent_stamp = tp->rx_opt.ts_recent_stamp;
		tcptw->tw_ts_offset	= tp->tsoffset;
		tcptw->tw_last_oow_ack_time = 0;

		if (mptcp(tp)) {
			if (mptcp_init_tw_sock(sk, tcptw)) {
				inet_twsk_free(tw);
				goto exit;
			}
		} else {
			tcptw->mptcp_tw = NULL;
		}

#if IS_ENABLED(CONFIG_IPV6)
		if (tw->tw_family == PF_INET6) {
			struct ipv6_pinfo *np = inet6_sk(sk);

			tw->tw_v6_daddr = sk->sk_v6_daddr;
			tw->tw_v6_rcv_saddr = sk->sk_v6_rcv_saddr;
			tw->tw_tclass = np->tclass;
			tw->tw_flowlabel = be32_to_cpu(np->flow_label & IPV6_FLOWLABEL_MASK);
			tw->tw_ipv6only = sk->sk_ipv6only;
		}
#endif

#ifdef CONFIG_TCP_MD5SIG
		/*
		 * The timewait bucket does not have the key DB from the
		 * sock structure. We just make a quick copy of the
		 * md5 key being used (if indeed we are using one)
		 * so the timewait ack generating code has the key.
		 */
		do {
			struct tcp_md5sig_key *key;
			tcptw->tw_md5_key = NULL;
			key = tp->af_specific->md5_lookup(sk, sk);
			if (key) {
				tcptw->tw_md5_key = kmemdup(key, sizeof(*key), GFP_ATOMIC);
				if (tcptw->tw_md5_key && !tcp_alloc_md5sig_pool())
					BUG();
			}
		} while (0);
#endif

		/* Linkage updates. */
		__inet_twsk_hashdance(tw, sk, &tcp_hashinfo);

		/* Get the TIME_WAIT timeout firing. */
		if (timeo < rto)
			timeo = rto;

		if (recycle_ok) {
			tw->tw_timeout = rto;
		} else {
			tw->tw_timeout = TCP_TIMEWAIT_LEN;
			if (state == TCP_TIME_WAIT)
				timeo = TCP_TIMEWAIT_LEN;
		}

		inet_twsk_schedule(tw, timeo);
		inet_twsk_put(tw);
	} else {
		/* Sorry, if we're out of memory, just CLOSE this
		 * socket up.  We've got bigger problems than
		 * non-graceful socket closings.
		 */
		NET_INC_STATS_BH(sock_net(sk), LINUX_MIB_TCPTIMEWAITOVERFLOW);
	}

exit:
	tcp_update_metrics(sk);
	tcp_done(sk);
}

void tcp_twsk_destructor(struct sock *sk)
{
	struct tcp_timewait_sock *twsk = tcp_twsk(sk);

	if (twsk->mptcp_tw)
		mptcp_twsk_destructor(twsk);
#ifdef CONFIG_TCP_MD5SIG
	if (twsk->tw_md5_key)
		kfree_rcu(twsk->tw_md5_key, rcu);
#endif
}
EXPORT_SYMBOL_GPL(tcp_twsk_destructor);

void tcp_openreq_init_rwin(struct request_sock *req,
			   struct sock *sk, struct dst_entry *dst)
{
	struct inet_request_sock *ireq = inet_rsk(req);
	struct tcp_sock *tp = tcp_sk(sk);
	__u8 rcv_wscale;
	int mss = dst_metric_advmss(dst);

	if (tp->rx_opt.user_mss && tp->rx_opt.user_mss < mss)
		mss = tp->rx_opt.user_mss;

	/* Set this up on the first call only */
	req->window_clamp = tp->window_clamp ? : dst_metric(dst, RTAX_WINDOW);

	/* limit the window selection if the user enforce a smaller rx buffer */
	if (sk->sk_userlocks & SOCK_RCVBUF_LOCK &&
	    (req->window_clamp > tcp_full_space(sk) || req->window_clamp == 0))
		req->window_clamp = tcp_full_space(sk);

	/* tcp_full_space because it is guaranteed to be the first packet */
	tp->ops->select_initial_window(tcp_full_space(sk),
		mss - (ireq->tstamp_ok ? TCPOLEN_TSTAMP_ALIGNED : 0) -
		(ireq->saw_mpc ? MPTCP_SUB_LEN_DSM_ALIGN : 0),
		&req->rcv_wnd,
		&req->window_clamp,
		ireq->wscale_ok,
		&rcv_wscale,
		dst_metric(dst, RTAX_INITRWND), sk);
	ireq->rcv_wscale = rcv_wscale;
}
EXPORT_SYMBOL(tcp_openreq_init_rwin);

static void tcp_ecn_openreq_child(struct tcp_sock *tp,
				  const struct request_sock *req)
{
	tp->ecn_flags = inet_rsk(req)->ecn_ok ? TCP_ECN_OK : 0;
}

void tcp_ca_openreq_child(struct sock *sk, const struct dst_entry *dst)
{
	struct inet_connection_sock *icsk = inet_csk(sk);
	u32 ca_key = dst_metric(dst, RTAX_CC_ALGO);
	bool ca_got_dst = false;

	if (ca_key != TCP_CA_UNSPEC) {
		const struct tcp_congestion_ops *ca;

		rcu_read_lock();
		ca = tcp_ca_find_key(ca_key);
		if (likely(ca && try_module_get(ca->owner))) {
			icsk->icsk_ca_dst_locked = tcp_ca_dst_locked(dst);
			icsk->icsk_ca_ops = ca;
			ca_got_dst = true;
		}
		rcu_read_unlock();
	}

	/* If no valid choice made yet, assign current system default ca. */
	if (!ca_got_dst &&
	    (!icsk->icsk_ca_setsockopt ||
	     !try_module_get(icsk->icsk_ca_ops->owner)))
		tcp_assign_congestion_control(sk);

	tcp_set_ca_state(sk, TCP_CA_Open);
}
EXPORT_SYMBOL_GPL(tcp_ca_openreq_child);

/* This is not only more efficient than what we used to do, it eliminates
 * a lot of code duplication between IPv4/IPv6 SYN recv processing. -DaveM
 *
 * Actually, we could lots of memory writes here. tp of listening
 * socket contains all necessary default parameters.
 */
struct sock *tcp_create_openreq_child(struct sock *sk, struct request_sock *req, struct sk_buff *skb)
{
	struct sock *newsk = inet_csk_clone_lock(sk, req, GFP_ATOMIC);

	if (newsk) {
		const struct inet_request_sock *ireq = inet_rsk(req);
		struct tcp_request_sock *treq = tcp_rsk(req);
		struct inet_connection_sock *newicsk = inet_csk(newsk);
		struct tcp_sock *newtp = tcp_sk(newsk);

		/* Now setup tcp_sock */
		newtp->pred_flags = 0;

		newtp->rcv_wup = newtp->copied_seq =
		newtp->rcv_nxt = treq->rcv_isn + 1;

		newtp->snd_sml = newtp->snd_una =
		newtp->snd_nxt = newtp->snd_up = treq->snt_isn + 1;

		tcp_prequeue_init(newtp);
		INIT_LIST_HEAD(&newtp->tsq_node);

		tcp_init_wl(newtp, treq->rcv_isn);

		newtp->srtt_us = 0;
		newtp->mdev_us = jiffies_to_usecs(TCP_TIMEOUT_INIT);
		newicsk->icsk_rto = TCP_TIMEOUT_INIT;

		newtp->packets_out = 0;
		newtp->retrans_out = 0;
		newtp->sacked_out = 0;
		newtp->fackets_out = 0;
		newtp->snd_ssthresh = TCP_INFINITE_SSTHRESH;
		tcp_enable_early_retrans(newtp);
		newtp->tlp_high_seq = 0;
		newtp->lsndtime = treq->snt_synack;
		newtp->last_oow_ack_time = 0;
		newtp->total_retrans = req->num_retrans;

		/* So many TCP implementations out there (incorrectly) count the
		 * initial SYN frame in their delayed-ACK and congestion control
		 * algorithms that we must have the following bandaid to talk
		 * efficiently to them.  -DaveM
		 */
		newtp->snd_cwnd = TCP_INIT_CWND;
		newtp->snd_cwnd_cnt = 0;

		tcp_init_xmit_timers(newsk);
		__skb_queue_head_init(&newtp->out_of_order_queue);
		newtp->write_seq = newtp->pushed_seq = treq->snt_isn + 1;

		newtp->rx_opt.saw_tstamp = 0;

		newtp->rx_opt.dsack = 0;
		newtp->rx_opt.num_sacks = 0;

		newtp->urg_data = 0;

		if (sock_flag(newsk, SOCK_KEEPOPEN))
			inet_csk_reset_keepalive_timer(newsk,
						       keepalive_time_when(newtp));

		newtp->rx_opt.tstamp_ok = ireq->tstamp_ok;
		if ((newtp->rx_opt.sack_ok = ireq->sack_ok) != 0) {
			if (sysctl_tcp_fack)
				tcp_enable_fack(newtp);
		}
		newtp->window_clamp = req->window_clamp;
		newtp->rcv_ssthresh = req->rcv_wnd;
		newtp->rcv_wnd = req->rcv_wnd;
		newtp->rx_opt.wscale_ok = ireq->wscale_ok;
		if (newtp->rx_opt.wscale_ok) {
			newtp->rx_opt.snd_wscale = ireq->snd_wscale;
			newtp->rx_opt.rcv_wscale = ireq->rcv_wscale;
		} else {
			newtp->rx_opt.snd_wscale = newtp->rx_opt.rcv_wscale = 0;
			newtp->window_clamp = min(newtp->window_clamp, 65535U);
		}
		newtp->snd_wnd = (ntohs(tcp_hdr(skb)->window) <<
				  newtp->rx_opt.snd_wscale);
		newtp->max_window = newtp->snd_wnd;

		if (newtp->rx_opt.tstamp_ok) {
			newtp->rx_opt.ts_recent = req->ts_recent;
			newtp->rx_opt.ts_recent_stamp = get_seconds();
			newtp->tcp_header_len = sizeof(struct tcphdr) + TCPOLEN_TSTAMP_ALIGNED;
		} else {
			newtp->rx_opt.ts_recent_stamp = 0;
			newtp->tcp_header_len = sizeof(struct tcphdr);
		}
		if (ireq->saw_mpc)
			newtp->tcp_header_len += MPTCP_SUB_LEN_DSM_ALIGN;
		newtp->tsoffset = 0;
#ifdef CONFIG_TCP_MD5SIG
		newtp->md5sig_info = NULL;	/*XXX*/
		if (newtp->af_specific->md5_lookup(sk, newsk))
			newtp->tcp_header_len += TCPOLEN_MD5SIG_ALIGNED;
#endif
		if (skb->len >= TCP_MSS_DEFAULT + newtp->tcp_header_len)
			newicsk->icsk_ack.last_seg_size = skb->len - newtp->tcp_header_len;
		newtp->rx_opt.mss_clamp = req->mss;
		tcp_ecn_openreq_child(newtp, req);
		newtp->fastopen_rsk = NULL;
		newtp->syn_data_acked = 0;

		TCP_INC_STATS_BH(sock_net(sk), TCP_MIB_PASSIVEOPENS);
	}
	return newsk;
}
EXPORT_SYMBOL(tcp_create_openreq_child);

/*
 * Process an incoming packet for SYN_RECV sockets represented as a
 * request_sock. Normally sk is the listener socket but for TFO it
 * points to the child socket.
 *
 * XXX (TFO) - The current impl contains a special check for ack
 * validation and inside tcp_v4_reqsk_send_ack(). Can we do better?
 *
 * We don't need to initialize tmp_opt.sack_ok as we don't use the results
 */

struct sock *tcp_check_req(struct sock *sk, struct sk_buff *skb,
			   struct request_sock *req,
			   bool fastopen)
{
	struct tcp_options_received tmp_opt;
	struct mptcp_options_received mopt;
	struct sock *child;
	const struct tcphdr *th = tcp_hdr(skb);
	__be32 flg = tcp_flag_word(th) & (TCP_FLAG_RST|TCP_FLAG_SYN|TCP_FLAG_ACK);
	bool paws_reject = false;

	BUG_ON(!mptcp(tcp_sk(sk)) && fastopen == (sk->sk_state == TCP_LISTEN));

	tmp_opt.saw_tstamp = 0;

	mptcp_init_mp_opt(&mopt);

	if (th->doff > (sizeof(struct tcphdr)>>2)) {
		tcp_parse_options(skb, &tmp_opt, &mopt, 0, NULL);

		if (tmp_opt.saw_tstamp) {
			tmp_opt.ts_recent = req->ts_recent;
			/* We do not store true stamp, but it is not required,
			 * it can be estimated (approximately)
			 * from another data.
			 */
			tmp_opt.ts_recent_stamp = get_seconds() - ((TCP_TIMEOUT_INIT/HZ)<<req->num_timeout);
			paws_reject = tcp_paws_reject(&tmp_opt, th->rst);
		}
	}

	/* Check for pure retransmitted SYN. */
	if (TCP_SKB_CB(skb)->seq == tcp_rsk(req)->rcv_isn &&
	    flg == TCP_FLAG_SYN &&
	    !paws_reject) {
		/*
		 * RFC793 draws (Incorrectly! It was fixed in RFC1122)
		 * this case on figure 6 and figure 8, but formal
		 * protocol description says NOTHING.
		 * To be more exact, it says that we should send ACK,
		 * because this segment (at least, if it has no data)
		 * is out of window.
		 *
		 *  CONCLUSION: RFC793 (even with RFC1122) DOES NOT
		 *  describe SYN-RECV state. All the description
		 *  is wrong, we cannot believe to it and should
		 *  rely only on common sense and implementation
		 *  experience.
		 *
		 * Enforce "SYN-ACK" according to figure 8, figure 6
		 * of RFC793, fixed by RFC1122.
		 *
		 * Note that even if there is new data in the SYN packet
		 * they will be thrown away too.
		 *
		 * Reset timer after retransmitting SYNACK, similar to
		 * the idea of fast retransmit in recovery.
		 *
		 * Fall back to TCP if MP_CAPABLE is not set.
		 */

		if (inet_rsk(req)->saw_mpc && !mopt.saw_mpc)
			inet_rsk(req)->saw_mpc = false;


		if (!tcp_oow_rate_limited(sock_net(sk), skb,
					  LINUX_MIB_TCPACKSKIPPEDSYNRECV,
					  &tcp_rsk(req)->last_oow_ack_time) &&

		    !inet_rtx_syn_ack(sk, req)) {
			unsigned long expires = jiffies;

			expires += min(TCP_TIMEOUT_INIT << req->num_timeout,
				       TCP_RTO_MAX);
			if (!fastopen)
				mod_timer_pending(&req->rsk_timer, expires);
			else
				req->rsk_timer.expires = expires;
		}
		return NULL;
	}

	/* Further reproduces section "SEGMENT ARRIVES"
	   for state SYN-RECEIVED of RFC793.
	   It is broken, however, it does not work only
	   when SYNs are crossed.

	   You would think that SYN crossing is impossible here, since
	   we should have a SYN_SENT socket (from connect()) on our end,
	   but this is not true if the crossed SYNs were sent to both
	   ends by a malicious third party.  We must defend against this,
	   and to do that we first verify the ACK (as per RFC793, page
	   36) and reset if it is invalid.  Is this a true full defense?
	   To convince ourselves, let us consider a way in which the ACK
	   test can still pass in this 'malicious crossed SYNs' case.
	   Malicious sender sends identical SYNs (and thus identical sequence
	   numbers) to both A and B:

		A: gets SYN, seq=7
		B: gets SYN, seq=7

	   By our good fortune, both A and B select the same initial
	   send sequence number of seven :-)

		A: sends SYN|ACK, seq=7, ack_seq=8
		B: sends SYN|ACK, seq=7, ack_seq=8

	   So we are now A eating this SYN|ACK, ACK test passes.  So
	   does sequence test, SYN is truncated, and thus we consider
	   it a bare ACK.

	   If icsk->icsk_accept_queue.rskq_defer_accept, we silently drop this
	   bare ACK.  Otherwise, we create an established connection.  Both
	   ends (listening sockets) accept the new incoming connection and try
	   to talk to each other. 8-)

	   Note: This case is both harmless, and rare.  Possibility is about the
	   same as us discovering intelligent life on another plant tomorrow.

	   But generally, we should (RFC lies!) to accept ACK
	   from SYNACK both here and in tcp_rcv_state_process().
	   tcp_rcv_state_process() does not, hence, we do not too.

	   Note that the case is absolutely generic:
	   we cannot optimize anything here without
	   violating protocol. All the checks must be made
	   before attempt to create socket.
	 */

	/* RFC793 page 36: "If the connection is in any non-synchronized state ...
	 *                  and the incoming segment acknowledges something not yet
	 *                  sent (the segment carries an unacceptable ACK) ...
	 *                  a reset is sent."
	 *
	 * Invalid ACK: reset will be sent by listening socket.
	 * Note that the ACK validity check for a Fast Open socket is done
	 * elsewhere and is checked directly against the child socket rather
	 * than req because user data may have been sent out.
	 */
	if ((flg & TCP_FLAG_ACK) && !fastopen &&
	    (TCP_SKB_CB(skb)->ack_seq !=
	     tcp_rsk(req)->snt_isn + 1))
		return sk;

	/* Also, it would be not so bad idea to check rcv_tsecr, which
	 * is essentially ACK extension and too early or too late values
	 * should cause reset in unsynchronized states.
	 */

	/* RFC793: "first check sequence number". */

	if (paws_reject || !tcp_in_window(TCP_SKB_CB(skb)->seq, TCP_SKB_CB(skb)->end_seq,
					  tcp_rsk(req)->rcv_nxt, tcp_rsk(req)->rcv_nxt + req->rcv_wnd)) {
		/* Out of window: send ACK and drop. */
		if (!(flg & TCP_FLAG_RST))
			req->rsk_ops->send_ack(sk, skb, req);
		if (paws_reject)
			NET_INC_STATS_BH(sock_net(sk), LINUX_MIB_PAWSESTABREJECTED);
		return NULL;
	}

	/* In sequence, PAWS is OK. */

	if (tmp_opt.saw_tstamp && !after(TCP_SKB_CB(skb)->seq, tcp_rsk(req)->rcv_nxt))
		req->ts_recent = tmp_opt.rcv_tsval;

	if (TCP_SKB_CB(skb)->seq == tcp_rsk(req)->rcv_isn) {
		/* Truncate SYN, it is out of window starting
		   at tcp_rsk(req)->rcv_isn + 1. */
		flg &= ~TCP_FLAG_SYN;
	}

	/* RFC793: "second check the RST bit" and
	 *	   "fourth, check the SYN bit"
	 */
	if (flg & (TCP_FLAG_RST|TCP_FLAG_SYN)) {
		TCP_INC_STATS_BH(sock_net(sk), TCP_MIB_ATTEMPTFAILS);
		goto embryonic_reset;
	}

	/* ACK sequence verified above, just make sure ACK is
	 * set.  If ACK not set, just silently drop the packet.
	 *
	 * XXX (TFO) - if we ever allow "data after SYN", the
	 * following check needs to be removed.
	 */
	if (!(flg & TCP_FLAG_ACK))
		return NULL;

	/* For Fast Open no more processing is needed (sk is the
	 * child socket).
	 */
	if (fastopen)
		return sk;

	/* While TCP_DEFER_ACCEPT is active, drop bare ACK. */
	if (req->num_timeout < inet_csk(sk)->icsk_accept_queue.rskq_defer_accept &&
	    TCP_SKB_CB(skb)->end_seq == tcp_rsk(req)->rcv_isn + 1) {
		inet_rsk(req)->acked = 1;
		NET_INC_STATS_BH(sock_net(sk), LINUX_MIB_TCPDEFERACCEPTDROP);
		return NULL;
	}

	/* OK, ACK is valid, create big socket and
	 * feed this segment to it. It will repeat all
	 * the tests. THIS SEGMENT MUST MOVE SOCKET TO
	 * ESTABLISHED STATE. If it will be dropped after
	 * socket is created, wait for troubles.
	 */
	child = inet_csk(sk)->icsk_af_ops->syn_recv_sock(sk, skb, req, NULL);
<<<<<<< HEAD

	if (child == NULL)
		goto listen_overflow;

	if (!is_meta_sk(sk)) {
		int ret = mptcp_check_req_master(sk, child, req, prev);
		if (ret < 0)
			goto listen_overflow;

		/* MPTCP-supported */
		if (!ret)
			return tcp_sk(child)->mpcb->master_sk;
	} else {
		return mptcp_check_req_child(sk, child, req, prev, &mopt);
	}
	inet_csk_reqsk_queue_unlink(sk, req, prev);
	inet_csk_reqsk_queue_removed(sk, req);

=======
	if (!child)
		goto listen_overflow;

	inet_csk_reqsk_queue_drop(sk, req);
>>>>>>> b953c0d2
	inet_csk_reqsk_queue_add(sk, req, child);
	/* Warning: caller must not call reqsk_put(req);
	 * child stole last reference on it.
	 */
	return child;

listen_overflow:
	if (!sysctl_tcp_abort_on_overflow) {
		inet_rsk(req)->acked = 1;
		return NULL;
	}

embryonic_reset:
	if (!(flg & TCP_FLAG_RST)) {
		/* Received a bad SYN pkt - for TFO We try not to reset
		 * the local connection unless it's really necessary to
		 * avoid becoming vulnerable to outside attack aiming at
		 * resetting legit local connections.
		 */
		req->rsk_ops->send_reset(sk, skb);
	} else if (fastopen) { /* received a valid RST pkt */
		reqsk_fastopen_remove(sk, req, true);
		tcp_reset(sk);
	}
	if (!fastopen) {
<<<<<<< HEAD
		if (is_meta_sk(sk)) {
			/* We want to avoid stoping the keepalive-timer and so
			 * avoid ending up in inet_csk_reqsk_queue_removed ...
			 */
			inet_csk_reqsk_queue_unlink(sk, req, prev);
			if (reqsk_queue_removed(&inet_csk(sk)->icsk_accept_queue, req) == 0)
				mptcp_delete_synack_timer(sk);
			reqsk_free(req);
		} else {
			inet_csk_reqsk_queue_drop(sk, req, prev);
		}
=======
		inet_csk_reqsk_queue_drop(sk, req);
>>>>>>> b953c0d2
		NET_INC_STATS_BH(sock_net(sk), LINUX_MIB_EMBRYONICRSTS);
	}
	return NULL;
}
EXPORT_SYMBOL(tcp_check_req);

/*
 * Queue segment on the new socket if the new socket is active,
 * otherwise we just shortcircuit this and continue with
 * the new socket.
 *
 * For the vast majority of cases child->sk_state will be TCP_SYN_RECV
 * when entering. But other states are possible due to a race condition
 * where after __inet_lookup_established() fails but before the listener
 * locked is obtained, other packets cause the same connection to
 * be created.
 */

int tcp_child_process(struct sock *parent, struct sock *child,
		      struct sk_buff *skb)
{
	int ret = 0;
	int state = child->sk_state;
	struct sock *meta_sk = mptcp(tcp_sk(child)) ? mptcp_meta_sk(child) : child;

	if (!sock_owned_by_user(meta_sk)) {
		ret = tcp_rcv_state_process(child, skb, tcp_hdr(skb),
					    skb->len);
		/* Wakeup parent, send SIGIO */
		if (state == TCP_SYN_RECV && child->sk_state != state)
			parent->sk_data_ready(parent);
	} else {
		/* Alas, it is possible again, because we do lookup
		 * in main socket hash table and lock on listening
		 * socket does not protect us more.
		 */
		if (mptcp(tcp_sk(child)))
			skb->sk = child;
		__sk_add_backlog(meta_sk, skb);
	}

	if (mptcp(tcp_sk(child)))
		bh_unlock_sock(child);
	bh_unlock_sock(meta_sk);
	sock_put(child);
	return ret;
}
EXPORT_SYMBOL(tcp_child_process);<|MERGE_RESOLUTION|>--- conflicted
+++ resolved
@@ -801,9 +801,7 @@
 	 * socket is created, wait for troubles.
 	 */
 	child = inet_csk(sk)->icsk_af_ops->syn_recv_sock(sk, skb, req, NULL);
-<<<<<<< HEAD
-
-	if (child == NULL)
+	if (!child)
 		goto listen_overflow;
 
 	if (!is_meta_sk(sk)) {
@@ -817,15 +815,8 @@
 	} else {
 		return mptcp_check_req_child(sk, child, req, prev, &mopt);
 	}
-	inet_csk_reqsk_queue_unlink(sk, req, prev);
-	inet_csk_reqsk_queue_removed(sk, req);
-
-=======
-	if (!child)
-		goto listen_overflow;
 
 	inet_csk_reqsk_queue_drop(sk, req);
->>>>>>> b953c0d2
 	inet_csk_reqsk_queue_add(sk, req, child);
 	/* Warning: caller must not call reqsk_put(req);
 	 * child stole last reference on it.
@@ -851,21 +842,7 @@
 		tcp_reset(sk);
 	}
 	if (!fastopen) {
-<<<<<<< HEAD
-		if (is_meta_sk(sk)) {
-			/* We want to avoid stoping the keepalive-timer and so
-			 * avoid ending up in inet_csk_reqsk_queue_removed ...
-			 */
-			inet_csk_reqsk_queue_unlink(sk, req, prev);
-			if (reqsk_queue_removed(&inet_csk(sk)->icsk_accept_queue, req) == 0)
-				mptcp_delete_synack_timer(sk);
-			reqsk_free(req);
-		} else {
-			inet_csk_reqsk_queue_drop(sk, req, prev);
-		}
-=======
 		inet_csk_reqsk_queue_drop(sk, req);
->>>>>>> b953c0d2
 		NET_INC_STATS_BH(sock_net(sk), LINUX_MIB_EMBRYONICRSTS);
 	}
 	return NULL;
