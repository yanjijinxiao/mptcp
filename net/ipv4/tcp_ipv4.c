/*
 * INET		An implementation of the TCP/IP protocol suite for the LINUX
 *		operating system.  INET is implemented using the  BSD Socket
 *		interface as the means of communication with the user level.
 *
 *		Implementation of the Transmission Control Protocol(TCP).
 *
 *		IPv4 specific functions
 *
 *
 *		code split from:
 *		linux/ipv4/tcp.c
 *		linux/ipv4/tcp_input.c
 *		linux/ipv4/tcp_output.c
 *
 *		See tcp.c for author information
 *
 *	This program is free software; you can redistribute it and/or
 *      modify it under the terms of the GNU General Public License
 *      as published by the Free Software Foundation; either version
 *      2 of the License, or (at your option) any later version.
 */

/*
 * Changes:
 *		David S. Miller	:	New socket lookup architecture.
 *					This code is dedicated to John Dyson.
 *		David S. Miller :	Change semantics of established hash,
 *					half is devoted to TIME_WAIT sockets
 *					and the rest go in the other half.
 *		Andi Kleen :		Add support for syncookies and fixed
 *					some bugs: ip options weren't passed to
 *					the TCP layer, missed a check for an
 *					ACK bit.
 *		Andi Kleen :		Implemented fast path mtu discovery.
 *	     				Fixed many serious bugs in the
 *					request_sock handling and moved
 *					most of it into the af independent code.
 *					Added tail drop and some other bugfixes.
 *					Added new listen semantics.
 *		Mike McLagan	:	Routing by source
 *	Juan Jose Ciarlante:		ip_dynaddr bits
 *		Andi Kleen:		various fixes.
 *	Vitaly E. Lavrov	:	Transparent proxy revived after year
 *					coma.
 *	Andi Kleen		:	Fix new listen.
 *	Andi Kleen		:	Fix accept error reporting.
 *	YOSHIFUJI Hideaki @USAGI and:	Support IPV6_V6ONLY socket option, which
 *	Alexey Kuznetsov		allow both IPv4 and IPv6 sockets to bind
 *					a single port at the same time.
 */

#define pr_fmt(fmt) "TCP: " fmt

#include <linux/bottom_half.h>
#include <linux/types.h>
#include <linux/fcntl.h>
#include <linux/module.h>
#include <linux/random.h>
#include <linux/cache.h>
#include <linux/jhash.h>
#include <linux/init.h>
#include <linux/times.h>
#include <linux/slab.h>

#include <net/net_namespace.h>
#include <net/icmp.h>
#include <net/inet_hashtables.h>
#include <net/tcp.h>
#include <net/mptcp.h>
#include <net/mptcp_v4.h>
#include <net/transp_v6.h>
#include <net/ipv6.h>
#include <net/inet_common.h>
#include <net/timewait_sock.h>
#include <net/xfrm.h>
#include <net/netdma.h>
#include <net/secure_seq.h>
#include <net/tcp_memcontrol.h>

#include <linux/inet.h>
#include <linux/ipv6.h>
#include <linux/stddef.h>
#include <linux/proc_fs.h>
#include <linux/seq_file.h>

#include <linux/crypto.h>
#include <linux/scatterlist.h>

int sysctl_tcp_tw_reuse __read_mostly;
int sysctl_tcp_low_latency __read_mostly;
EXPORT_SYMBOL(sysctl_tcp_low_latency);


#ifdef CONFIG_TCP_MD5SIG
static int tcp_v4_md5_hash_hdr(char *md5_hash, const struct tcp_md5sig_key *key,
			       __be32 daddr, __be32 saddr, const struct tcphdr *th);
#endif

struct inet_hashinfo tcp_hashinfo;
EXPORT_SYMBOL(tcp_hashinfo);

__u32 tcp_v4_init_sequence(const struct sk_buff *skb)
{
	return secure_tcp_sequence_number(ip_hdr(skb)->daddr,
					  ip_hdr(skb)->saddr,
					  tcp_hdr(skb)->dest,
					  tcp_hdr(skb)->source);
}

int tcp_twsk_unique(struct sock *sk, struct sock *sktw, void *twp)
{
	const struct tcp_timewait_sock *tcptw = tcp_twsk(sktw);
	struct tcp_sock *tp = tcp_sk(sk);

	/* With PAWS, it is safe from the viewpoint
	   of data integrity. Even without PAWS it is safe provided sequence
	   spaces do not overlap i.e. at data rates <= 80Mbit/sec.

	   Actually, the idea is close to VJ's one, only timestamp cache is
	   held not per host, but per port pair and TW bucket is used as state
	   holder.

	   If TW bucket has been already destroyed we fall back to VJ's scheme
	   and use initial timestamp retrieved from peer table.
	 */
	if (tcptw->tw_ts_recent_stamp &&
	    (twp == NULL || (sysctl_tcp_tw_reuse &&
			     get_seconds() - tcptw->tw_ts_recent_stamp > 1))) {
		tp->write_seq = tcptw->tw_snd_nxt + 65535 + 2;
		if (tp->write_seq == 0)
			tp->write_seq = 1;
		tp->rx_opt.ts_recent	   = tcptw->tw_ts_recent;
		tp->rx_opt.ts_recent_stamp = tcptw->tw_ts_recent_stamp;
		sock_hold(sktw);
		return 1;
	}

	return 0;
}
EXPORT_SYMBOL_GPL(tcp_twsk_unique);

static int tcp_repair_connect(struct sock *sk)
{
	tcp_connect_init(sk);
	tcp_finish_connect(sk, NULL);

	return 0;
}

/* This will initiate an outgoing connection. */
int tcp_v4_connect(struct sock *sk, struct sockaddr *uaddr, int addr_len)
{
	struct sockaddr_in *usin = (struct sockaddr_in *)uaddr;
	struct inet_sock *inet = inet_sk(sk);
	struct tcp_sock *tp = tcp_sk(sk);
	__be16 orig_sport, orig_dport;
	__be32 daddr, nexthop;
	struct flowi4 *fl4;
	struct rtable *rt;
	int err;
	struct ip_options_rcu *inet_opt;

	if (addr_len < sizeof(struct sockaddr_in))
		return -EINVAL;

	if (usin->sin_family != AF_INET)
		return -EAFNOSUPPORT;

	nexthop = daddr = usin->sin_addr.s_addr;
	inet_opt = rcu_dereference_protected(inet->inet_opt,
					     sock_owned_by_user(sk));
	if (inet_opt && inet_opt->opt.srr) {
		if (!daddr)
			return -EINVAL;
		nexthop = inet_opt->opt.faddr;
	}

	orig_sport = inet->inet_sport;
	orig_dport = usin->sin_port;
	fl4 = &inet->cork.fl.u.ip4;
	rt = ip_route_connect(fl4, nexthop, inet->inet_saddr,
			      RT_CONN_FLAGS(sk), sk->sk_bound_dev_if,
			      IPPROTO_TCP,
			      orig_sport, orig_dport, sk, true);
	if (IS_ERR(rt)) {
		err = PTR_ERR(rt);
		if (err == -ENETUNREACH)
			IP_INC_STATS_BH(sock_net(sk), IPSTATS_MIB_OUTNOROUTES);
		return err;
	}

	if (rt->rt_flags & (RTCF_MULTICAST | RTCF_BROADCAST)) {
		ip_rt_put(rt);
		return -ENETUNREACH;
	}

	if (!inet_opt || !inet_opt->opt.srr)
		daddr = fl4->daddr;

	if (!inet->inet_saddr)
		inet->inet_saddr = fl4->saddr;
	inet->inet_rcv_saddr = inet->inet_saddr;

	if (tp->rx_opt.ts_recent_stamp && inet->inet_daddr != daddr) {
		/* Reset inherited state */
		tp->rx_opt.ts_recent	   = 0;
		tp->rx_opt.ts_recent_stamp = 0;
		if (likely(!tp->repair))
			tp->write_seq	   = 0;
	}

	if (tcp_death_row.sysctl_tw_recycle &&
	    !tp->rx_opt.ts_recent_stamp && fl4->daddr == daddr)
		tcp_fetch_timewait_stamp(sk, &rt->dst);

	inet->inet_dport = usin->sin_port;
	inet->inet_daddr = daddr;

	inet_csk(sk)->icsk_ext_hdr_len = 0;
	if (inet_opt)
		inet_csk(sk)->icsk_ext_hdr_len = inet_opt->opt.optlen;

	tp->rx_opt.mss_clamp = TCP_MSS_DEFAULT;

	/* Socket identity is still unknown (sport may be zero).
	 * However we set state to SYN-SENT and not releasing socket
	 * lock select source port, enter ourselves into the hash tables and
	 * complete initialization after this.
	 */
	tcp_set_state(sk, TCP_SYN_SENT);
	err = inet_hash_connect(&tcp_death_row, sk);
	if (err)
		goto failure;

	rt = ip_route_newports(fl4, rt, orig_sport, orig_dport,
			       inet->inet_sport, inet->inet_dport, sk);
	if (IS_ERR(rt)) {
		err = PTR_ERR(rt);
		rt = NULL;
		goto failure;
	}
	/* OK, now commit destination to socket.  */
	sk->sk_gso_type = SKB_GSO_TCPV4;
	sk_setup_caps(sk, &rt->dst);

	if (!tp->write_seq && likely(!tp->repair))
		tp->write_seq = secure_tcp_sequence_number(inet->inet_saddr,
							   inet->inet_daddr,
							   inet->inet_sport,
							   usin->sin_port);

	inet->inet_id = tp->write_seq ^ jiffies;

	if (likely(!tp->repair))
		err = tcp_connect(sk);
	else
		err = tcp_repair_connect(sk);

	rt = NULL;
	if (err)
		goto failure;

	return 0;

failure:
	/*
	 * This unhashes the socket and releases the local port,
	 * if necessary.
	 */
	tcp_set_state(sk, TCP_CLOSE);
	ip_rt_put(rt);
	sk->sk_route_caps = 0;
	inet->inet_dport = 0;
	return err;
}
EXPORT_SYMBOL(tcp_v4_connect);

/*
 * This routine reacts to ICMP_FRAG_NEEDED mtu indications as defined in RFC1191.
 * It can be called through tcp_release_cb() if socket was owned by user
 * at the time tcp_v4_err() was called to handle ICMP message.
 */
static void tcp_v4_mtu_reduced(struct sock *sk)
{
	struct dst_entry *dst;
	struct inet_sock *inet = inet_sk(sk);
	u32 mtu = tcp_sk(sk)->mtu_info;

	/* We are not interested in TCP_LISTEN and open_requests (SYN-ACKs
	 * send out by Linux are always <576bytes so they should go through
	 * unfragmented).
	 */
	if (sk->sk_state == TCP_LISTEN)
		return;

	dst = inet_csk_update_pmtu(sk, mtu);
	if (!dst)
		return;

	/* Something is about to be wrong... Remember soft error
	 * for the case, if this connection will not able to recover.
	 */
	if (mtu < dst_mtu(dst) && ip_dont_fragment(sk, dst))
		sk->sk_err_soft = EMSGSIZE;

	mtu = dst_mtu(dst);

	if (inet->pmtudisc != IP_PMTUDISC_DONT &&
	    inet_csk(sk)->icsk_pmtu_cookie > mtu) {
		tcp_sync_mss(sk, mtu);

		/* Resend the TCP packet because it's
		 * clear that the old packet has been
		 * dropped. This is the new "fast" path mtu
		 * discovery.
		 */
		tcp_simple_retransmit(sk);
	} /* else let the usual retransmit timer handle it */
}

static void do_redirect(struct sk_buff *skb, struct sock *sk)
{
	struct dst_entry *dst = __sk_dst_check(sk, 0);

	if (dst)
		dst->ops->redirect(dst, sk, skb);
}

/*
 * This routine is called by the ICMP module when it gets some
 * sort of error condition.  If err < 0 then the socket should
 * be closed and the error returned to the user.  If err > 0
 * it's just the icmp type << 8 | icmp code.  After adjustment
 * header points to the first 8 bytes of the tcp header.  We need
 * to find the appropriate port.
 *
 * The locking strategy used here is very "optimistic". When
 * someone else accesses the socket the ICMP is just dropped
 * and for some paths there is no check at all.
 * A more general error queue to queue errors for later handling
 * is probably better.
 *
 */

void tcp_v4_err(struct sk_buff *icmp_skb, u32 info)
{
	const struct iphdr *iph = (const struct iphdr *)icmp_skb->data;
	struct tcphdr *th = (struct tcphdr *)(icmp_skb->data + (iph->ihl << 2));
	struct inet_connection_sock *icsk;
	struct tcp_sock *tp;
	struct inet_sock *inet;
	const int type = icmp_hdr(icmp_skb)->type;
	const int code = icmp_hdr(icmp_skb)->code;
	struct sock *sk, *meta_sk;
	struct sk_buff *skb;
	struct request_sock *req;
	__u32 seq;
	__u32 remaining;
	int err;
	struct net *net = dev_net(icmp_skb->dev);

	if (icmp_skb->len < (iph->ihl << 2) + 8) {
		ICMP_INC_STATS_BH(net, ICMP_MIB_INERRORS);
		return;
	}

	sk = inet_lookup(net, &tcp_hashinfo, iph->daddr, th->dest,
			iph->saddr, th->source, inet_iif(icmp_skb));
	if (!sk) {
		ICMP_INC_STATS_BH(net, ICMP_MIB_INERRORS);
		return;
	}
	if (sk->sk_state == TCP_TIME_WAIT) {
		inet_twsk_put(inet_twsk(sk));
		return;
	}

	tp = tcp_sk(sk);
	if (tp->mpc)
		meta_sk = mptcp_meta_sk(sk);
	else
		meta_sk = sk;

	bh_lock_sock(meta_sk);
	/* If too many ICMPs get dropped on busy
	 * servers this needs to be solved differently.
	 * We do take care of PMTU discovery (RFC1191) special case :
	 * we can receive locally generated ICMP messages while socket is held.
	 */
	if (sock_owned_by_user(meta_sk) &&
	    type != ICMP_DEST_UNREACH &&
	    code != ICMP_FRAG_NEEDED)
		NET_INC_STATS_BH(net, LINUX_MIB_LOCKDROPPEDICMPS);

	if (sk->sk_state == TCP_CLOSE)
		goto out;

	if (unlikely(iph->ttl < inet_sk(sk)->min_ttl)) {
		NET_INC_STATS_BH(net, LINUX_MIB_TCPMINTTLDROP);
		goto out;
	}

	icsk = inet_csk(sk);
<<<<<<< HEAD
	tp = tcp_sk(sk);
	req = tp->fastopen_rsk;
=======
>>>>>>> b5caec09
	seq = ntohl(th->seq);
	if (sk->sk_state != TCP_LISTEN &&
	    !between(seq, tp->snd_una, tp->snd_nxt) &&
	    (req == NULL || seq != tcp_rsk(req)->snt_isn)) {
		/* For a Fast Open socket, allow seq to be snt_isn. */
		NET_INC_STATS_BH(net, LINUX_MIB_OUTOFWINDOWICMPS);
		goto out;
	}

	switch (type) {
	case ICMP_REDIRECT:
		do_redirect(icmp_skb, sk);
		goto out;
	case ICMP_SOURCE_QUENCH:
		/* Just silently ignore these. */
		goto out;
	case ICMP_PARAMETERPROB:
		err = EPROTO;
		break;
	case ICMP_DEST_UNREACH:
		if (code > NR_ICMP_UNREACH)
			goto out;

		if (code == ICMP_FRAG_NEEDED) { /* PMTU discovery (RFC1191) */
			tp->mtu_info = info;
			if (!sock_owned_by_user(meta_sk)) {
				tcp_v4_mtu_reduced(sk);
			} else {
				if (!test_and_set_bit(TCP_MTU_REDUCED_DEFERRED, &tp->tsq_flags))
					sock_hold(sk);
			}
			goto out;
		}

		err = icmp_err_convert[code].errno;
		/* check if icmp_skb allows revert of backoff
		 * (see draft-zimmermann-tcp-lcd) */
		if (code != ICMP_NET_UNREACH && code != ICMP_HOST_UNREACH)
			break;
		if (seq != tp->snd_una  || !icsk->icsk_retransmits ||
		    !icsk->icsk_backoff)
			break;

<<<<<<< HEAD
		/* XXX (TFO) - revisit the following logic for TFO */

		if (sock_owned_by_user(sk))
=======
		if (sock_owned_by_user(meta_sk))
>>>>>>> b5caec09
			break;

		icsk->icsk_backoff--;
		inet_csk(sk)->icsk_rto = (tp->srtt ? __tcp_set_rto(tp) :
			TCP_TIMEOUT_INIT) << icsk->icsk_backoff;
		tcp_bound_rto(sk);

		skb = tcp_write_queue_head(sk);
		BUG_ON(!skb);

		remaining = icsk->icsk_rto - min(icsk->icsk_rto,
				tcp_time_stamp - TCP_SKB_CB(skb)->when);

		if (remaining) {
			inet_csk_reset_xmit_timer(sk, ICSK_TIME_RETRANS,
						  remaining, TCP_RTO_MAX);
		} else {
			/* RTO revert clocked out retransmission.
			 * Will retransmit now */
			tcp_retransmit_timer(sk);
		}

		break;
	case ICMP_TIME_EXCEEDED:
		err = EHOSTUNREACH;
		break;
	default:
		goto out;
	}

	/* XXX (TFO) - if it's a TFO socket and has been accepted, rather
	 * than following the TCP_SYN_RECV case and closing the socket,
	 * we ignore the ICMP error and keep trying like a fully established
	 * socket. Is this the right thing to do?
	 */
	if (req && req->sk == NULL)
		goto out;

	switch (sk->sk_state) {
		struct request_sock *req, **prev;
	case TCP_LISTEN:
		if (sock_owned_by_user(meta_sk))
			goto out;

		req = inet_csk_search_req(sk, &prev, th->dest,
					  iph->daddr, iph->saddr);
		if (!req)
			goto out;

		/* ICMPs are not backlogged, hence we cannot get
		   an established socket here.
		 */
		WARN_ON(req->sk);

		if (seq != tcp_rsk(req)->snt_isn) {
			NET_INC_STATS_BH(net, LINUX_MIB_OUTOFWINDOWICMPS);
			goto out;
		}

		/*
		 * Still in SYN_RECV, just remove it silently.
		 * There is no good way to pass the error to the newly
		 * created socket, and POSIX does not want network
		 * errors returned from accept().
		 */
		inet_csk_reqsk_queue_drop(sk, req, prev);
		goto out;

	case TCP_SYN_SENT:
	case TCP_SYN_RECV:  /* Cannot happen.
			       It can f.e. if SYNs crossed,
			       or Fast Open.
			     */
		if (!sock_owned_by_user(meta_sk)) {
			sk->sk_err = err;

			sk->sk_error_report(sk);

			tcp_done(sk);
		} else {
			sk->sk_err_soft = err;
		}
		goto out;
	}

	/* If we've already connected we will keep trying
	 * until we time out, or the user gives up.
	 *
	 * rfc1122 4.2.3.9 allows to consider as hard errors
	 * only PROTO_UNREACH and PORT_UNREACH (well, FRAG_FAILED too,
	 * but it is obsoleted by pmtu discovery).
	 *
	 * Note, that in modern internet, where routing is unreliable
	 * and in each dark corner broken firewalls sit, sending random
	 * errors ordered by their masters even this two messages finally lose
	 * their original sense (even Linux sends invalid PORT_UNREACHs)
	 *
	 * Now we are in compliance with RFCs.
	 *							--ANK (980905)
	 */

	inet = inet_sk(sk);
	if (!sock_owned_by_user(meta_sk) && inet->recverr) {
		sk->sk_err = err;
		sk->sk_error_report(sk);
	} else	{ /* Only an error on timeout */
		sk->sk_err_soft = err;
	}

out:
	bh_unlock_sock(meta_sk);
	sock_put(sk);
}

static void __tcp_v4_send_check(struct sk_buff *skb,
				__be32 saddr, __be32 daddr)
{
	struct tcphdr *th = tcp_hdr(skb);

	if (skb->ip_summed == CHECKSUM_PARTIAL) {
		th->check = ~tcp_v4_check(skb->len, saddr, daddr, 0);
		skb->csum_start = skb_transport_header(skb) - skb->head;
		skb->csum_offset = offsetof(struct tcphdr, check);
	} else {
		th->check = tcp_v4_check(skb->len, saddr, daddr,
					 csum_partial(th,
						      th->doff << 2,
						      skb->csum));
	}
}

/* This routine computes an IPv4 TCP checksum. */
void tcp_v4_send_check(struct sock *sk, struct sk_buff *skb)
{
	const struct inet_sock *inet = inet_sk(sk);

	__tcp_v4_send_check(skb, inet->inet_saddr, inet->inet_daddr);
}
EXPORT_SYMBOL(tcp_v4_send_check);

int tcp_v4_gso_send_check(struct sk_buff *skb)
{
	const struct iphdr *iph;
	struct tcphdr *th;

	if (!pskb_may_pull(skb, sizeof(*th)))
		return -EINVAL;

	iph = ip_hdr(skb);
	th = tcp_hdr(skb);

	th->check = 0;
	skb->ip_summed = CHECKSUM_PARTIAL;
	__tcp_v4_send_check(skb, iph->saddr, iph->daddr);
	return 0;
}

/*
 *	This routine will send an RST to the other tcp.
 *
 *	Someone asks: why I NEVER use socket parameters (TOS, TTL etc.)
 *		      for reset.
 *	Answer: if a packet caused RST, it is not for a socket
 *		existing in our system, if it is matched to a socket,
 *		it is just duplicate segment or bug in other side's TCP.
 *		So that we build reply only basing on parameters
 *		arrived with segment.
 *	Exception: precedence violation. We do not implement it in any case.
 */

void tcp_v4_send_reset(struct sock *sk, struct sk_buff *skb)
{
	const struct tcphdr *th = tcp_hdr(skb);
	struct {
		struct tcphdr th;
#ifdef CONFIG_TCP_MD5SIG
		__be32 opt[(TCPOLEN_MD5SIG_ALIGNED >> 2)];
#endif
#ifdef CONFIG_MPTCP
		struct mp_fail mpfail;
#endif
	} rep;
	struct ip_reply_arg arg;
#ifdef CONFIG_TCP_MD5SIG
	struct tcp_md5sig_key *key;
	const __u8 *hash_location = NULL;
	unsigned char newhash[16];
	int genhash;
	struct sock *sk1 = NULL;
#endif
	struct net *net;

	/* Never send a reset in response to a reset. */
	if (th->rst)
		return;

	if (skb_rtable(skb)->rt_type != RTN_LOCAL)
		return;

	/* Swap the send and the receive. */
	memset(&rep, 0, sizeof(rep));
	rep.th.dest   = th->source;
	rep.th.source = th->dest;
	rep.th.doff   = sizeof(struct tcphdr) / 4;
	rep.th.rst    = 1;

	if (th->ack) {
		rep.th.seq = th->ack_seq;
	} else {
		rep.th.ack = 1;
		rep.th.ack_seq = htonl(ntohl(th->seq) + th->syn + th->fin +
				       skb->len - (th->doff << 2));
	}

	memset(&arg, 0, sizeof(arg));
	arg.iov[0].iov_base = (unsigned char *)&rep;
	arg.iov[0].iov_len  = sizeof(rep.th);

#ifdef CONFIG_TCP_MD5SIG
	hash_location = tcp_parse_md5sig_option(th);
	if (!sk && hash_location) {
		/*
		 * active side is lost. Try to find listening socket through
		 * source port, and then find md5 key through listening socket.
		 * we are not loose security here:
		 * Incoming packet is checked with md5 hash with finding key,
		 * no RST generated if md5 hash doesn't match.
		 */
		sk1 = __inet_lookup_listener(dev_net(skb_dst(skb)->dev),
					     &tcp_hashinfo, ip_hdr(skb)->daddr,
					     ntohs(th->source), inet_iif(skb));
		/* don't send rst if it can't find key */
		if (!sk1)
			return;
		rcu_read_lock();
		key = tcp_md5_do_lookup(sk1, (union tcp_md5_addr *)
					&ip_hdr(skb)->saddr, AF_INET);
		if (!key)
			goto release_sk1;

		genhash = tcp_v4_md5_hash_skb(newhash, key, NULL, NULL, skb);
		if (genhash || memcmp(hash_location, newhash, 16) != 0)
			goto release_sk1;
	} else {
		key = sk ? tcp_md5_do_lookup(sk, (union tcp_md5_addr *)
					     &ip_hdr(skb)->saddr,
					     AF_INET) : NULL;
	}

	if (key) {
		rep.opt[0] = htonl((TCPOPT_NOP << 24) |
				   (TCPOPT_NOP << 16) |
				   (TCPOPT_MD5SIG << 8) |
				   TCPOLEN_MD5SIG);
		/* Update length and the length the header thinks exists */
		arg.iov[0].iov_len += TCPOLEN_MD5SIG_ALIGNED;
		rep.th.doff = arg.iov[0].iov_len / 4;

		tcp_v4_md5_hash_hdr((__u8 *) &rep.opt[1],
				     key, ip_hdr(skb)->saddr,
				     ip_hdr(skb)->daddr, &rep.th);
	}
#endif
#ifdef CONFIG_MPTCP
	if (sk && tcp_sk(sk)->mpc && tcp_sk(sk)->mptcp->csum_error) {
		/* We had a checksum-error? -> Include MP_FAIL */
		rep.mpfail.kind = TCPOPT_MPTCP;
		rep.mpfail.len = MPTCP_SUB_LEN_FAIL;
		rep.mpfail.sub = MPTCP_SUB_FAIL;
		rep.mpfail.rsv1 = 0;
		rep.mpfail.rsv2 = 0;
		rep.mpfail.data_seq = htonll(tcp_sk(sk)->mpcb->csum_cutoff_seq);

		arg.iov[0].iov_len += MPTCP_SUB_LEN_FAIL_ALIGN;
		rep.th.doff = arg.iov[0].iov_len / 4;
	}
#endif /* CONFIG_MPTCP */
	arg.csum = csum_tcpudp_nofold(ip_hdr(skb)->daddr,
				      ip_hdr(skb)->saddr, /* XXX */
				      arg.iov[0].iov_len, IPPROTO_TCP, 0);
	arg.csumoffset = offsetof(struct tcphdr, check) / 2;
	arg.flags = (sk && inet_sk(sk)->transparent) ? IP_REPLY_ARG_NOSRCCHECK : 0;
	/* When socket is gone, all binding information is lost.
	 * routing might fail in this case. No choice here, if we choose to force
	 * input interface, we will misroute in case of asymmetric route.
	 */
	if (sk)
		arg.bound_dev_if = sk->sk_bound_dev_if;

	net = dev_net(skb_dst(skb)->dev);
	arg.tos = ip_hdr(skb)->tos;
	ip_send_unicast_reply(net, skb, ip_hdr(skb)->saddr,
			      ip_hdr(skb)->daddr, &arg, arg.iov[0].iov_len);

	TCP_INC_STATS_BH(net, TCP_MIB_OUTSEGS);
	TCP_INC_STATS_BH(net, TCP_MIB_OUTRSTS);

#ifdef CONFIG_MPTCP
	if (sk && tcp_sk(sk)->mpc && tcp_sk(sk)->mptcp->teardown)
		tcp_done(sk);
#endif

#ifdef CONFIG_TCP_MD5SIG
release_sk1:
	if (sk1) {
		rcu_read_unlock();
		sock_put(sk1);
	}
#endif
}

/* The code following below sending ACKs in SYN-RECV and TIME-WAIT states
   outside socket context is ugly, certainly. What can I do?
 */

static void tcp_v4_send_ack(struct sk_buff *skb, u32 seq, u32 ack, u32 data_ack,
			    u32 win, u32 ts, int oif,
			    struct tcp_md5sig_key *key,
			    int reply_flags, u8 tos, int mptcp)
{
	const struct tcphdr *th = tcp_hdr(skb);
	struct {
		struct tcphdr th;
		__be32 opt[(TCPOLEN_TSTAMP_ALIGNED >> 2)
#ifdef CONFIG_TCP_MD5SIG
			   + (TCPOLEN_MD5SIG_ALIGNED >> 2)
#endif
#ifdef CONFIG_MPTCP
			   + ((MPTCP_SUB_LEN_DSS >> 2) +
			      (MPTCP_SUB_LEN_ACK >> 2))
#endif
			];
	} rep;
	struct ip_reply_arg arg;
	struct net *net = dev_net(skb_dst(skb)->dev);

	memset(&rep.th, 0, sizeof(struct tcphdr));
	memset(&arg, 0, sizeof(arg));

	arg.iov[0].iov_base = (unsigned char *)&rep;
	arg.iov[0].iov_len  = sizeof(rep.th);
	if (ts) {
		rep.opt[0] = htonl((TCPOPT_NOP << 24) | (TCPOPT_NOP << 16) |
				   (TCPOPT_TIMESTAMP << 8) |
				   TCPOLEN_TIMESTAMP);
		rep.opt[1] = htonl(tcp_time_stamp);
		rep.opt[2] = htonl(ts);
		arg.iov[0].iov_len += TCPOLEN_TSTAMP_ALIGNED;
	}

	/* Swap the send and the receive. */
	rep.th.dest    = th->source;
	rep.th.source  = th->dest;
	rep.th.doff    = arg.iov[0].iov_len / 4;
	rep.th.seq     = htonl(seq);
	rep.th.ack_seq = htonl(ack);
	rep.th.ack     = 1;
	rep.th.window  = htons(win);

#ifdef CONFIG_TCP_MD5SIG
	if (key) {
		int offset = (ts) ? 3 : 0;

		rep.opt[offset++] = htonl((TCPOPT_NOP << 24) |
					  (TCPOPT_NOP << 16) |
					  (TCPOPT_MD5SIG << 8) |
					  TCPOLEN_MD5SIG);
		arg.iov[0].iov_len += TCPOLEN_MD5SIG_ALIGNED;
		rep.th.doff = arg.iov[0].iov_len/4;

		tcp_v4_md5_hash_hdr((__u8 *) &rep.opt[offset],
				    key, ip_hdr(skb)->saddr,
				    ip_hdr(skb)->daddr, &rep.th);
	}
#endif
#ifdef CONFIG_MPTCP
	if (mptcp) {
		int offset = (ts) ? 3 : 0;
		/* Construction of 32-bit data_ack */
		rep.opt[offset++] = htonl((TCPOPT_MPTCP << 24) |
					  ((MPTCP_SUB_LEN_DSS + MPTCP_SUB_LEN_ACK) << 16) |
					  (0x20 << 8) |
					  (0x01));
		rep.opt[offset] = htonl(data_ack);

		arg.iov[0].iov_len += MPTCP_SUB_LEN_DSS + MPTCP_SUB_LEN_ACK;
		rep.th.doff = arg.iov[0].iov_len / 4;
	}
#endif /* CONFIG_MPTCP */

	arg.flags = reply_flags;
	arg.csum = csum_tcpudp_nofold(ip_hdr(skb)->daddr,
				      ip_hdr(skb)->saddr, /* XXX */
				      arg.iov[0].iov_len, IPPROTO_TCP, 0);
	arg.csumoffset = offsetof(struct tcphdr, check) / 2;
	if (oif)
		arg.bound_dev_if = oif;
	arg.tos = tos;
	ip_send_unicast_reply(net, skb, ip_hdr(skb)->saddr,
			      ip_hdr(skb)->daddr, &arg, arg.iov[0].iov_len);

	TCP_INC_STATS_BH(net, TCP_MIB_OUTSEGS);
}

static void tcp_v4_timewait_ack(struct sock *sk, struct sk_buff *skb)
{
	struct inet_timewait_sock *tw = inet_twsk(sk);
	struct tcp_timewait_sock *tcptw = tcp_twsk(sk);
	u32 data_ack = 0;

	if (mptcp_is_data_fin(skb)) {
		/* As it's a data-fin we know that the data-seq is present */
		mptcp_skb_set_data_seq(skb, &data_ack);
		data_ack++;
	}
	tcp_v4_send_ack(skb, tcptw->tw_snd_nxt, tcptw->tw_rcv_nxt,
			data_ack,
			tcptw->tw_rcv_wnd >> tw->tw_rcv_wscale,
			tcptw->tw_ts_recent,
			tw->tw_bound_dev_if,
			tcp_twsk_md5_key(tcptw),
			tw->tw_transparent ? IP_REPLY_ARG_NOSRCCHECK : 0,
			tw->tw_tos, mptcp_is_data_fin(skb)
			);

	inet_twsk_put(tw);
}

void tcp_v4_reqsk_send_ack(struct sock *sk, struct sk_buff *skb,
			   struct request_sock *req)
{
<<<<<<< HEAD
	/* sk->sk_state == TCP_LISTEN -> for regular TCP_SYN_RECV
	 * sk->sk_state == TCP_SYN_RECV -> for Fast Open.
	 */
	tcp_v4_send_ack(skb, (sk->sk_state == TCP_LISTEN) ?
			tcp_rsk(req)->snt_isn + 1 : tcp_sk(sk)->snd_nxt,
			tcp_rsk(req)->rcv_nxt, req->rcv_wnd,
=======
	tcp_v4_send_ack(skb, tcp_rsk(req)->snt_isn + 1,
			tcp_rsk(req)->rcv_isn + 1, 0, req->rcv_wnd,
>>>>>>> b5caec09
			req->ts_recent,
			0,
			tcp_md5_do_lookup(sk, (union tcp_md5_addr *)&ip_hdr(skb)->daddr,
					  AF_INET),
			inet_rsk(req)->no_srccheck ? IP_REPLY_ARG_NOSRCCHECK : 0,
			ip_hdr(skb)->tos, 0);
}

/*
 *	Send a SYN-ACK after having received a SYN.
 *	This still operates on a request_sock only, not on a big
 *	socket.
 */
int tcp_v4_send_synack(struct sock *sk, struct dst_entry *dst,
		       struct request_sock *req, struct request_values *rvp,
		       u16 queue_mapping, bool nocache)
{
	const struct inet_request_sock *ireq = inet_rsk(req);
	struct flowi4 fl4;
	int err = -1;
	struct sk_buff * skb;

	/* First, grab a route. */
	if (!dst && (dst = inet_csk_route_req(sk, &fl4, req)) == NULL)
		return -1;

	skb = tcp_make_synack(sk, dst, req, rvp, NULL);

	if (skb) {
		__tcp_v4_send_check(skb, ireq->loc_addr, ireq->rmt_addr);

		skb_set_queue_mapping(skb, queue_mapping);
		err = ip_build_and_send_pkt(skb, sk, ireq->loc_addr,
					    ireq->rmt_addr,
					    ireq->opt);
		err = net_xmit_eval(err);
		if (!tcp_rsk(req)->snt_synack && !err)
			tcp_rsk(req)->snt_synack = tcp_time_stamp;
	}

	return err;
}

int tcp_v4_rtx_synack(struct sock *sk, struct request_sock *req,
		      struct request_values *rvp)
{
	TCP_INC_STATS_BH(sock_net(sk), TCP_MIB_RETRANSSEGS);
	return tcp_v4_send_synack(sk, NULL, req, rvp, 0, false);
}

/*
 *	IPv4 request_sock destructor.
 */
void tcp_v4_reqsk_destructor(struct request_sock *req)
{
	kfree(inet_rsk(req)->opt);
}

/*
 * Return true if a syncookie should be sent
 */
bool tcp_syn_flood_action(struct sock *sk,
			 const struct sk_buff *skb,
			 const char *proto)
{
	const char *msg = "Dropping request";
	bool want_cookie = false;
	struct listen_sock *lopt;



#ifdef CONFIG_SYN_COOKIES
	if (sysctl_tcp_syncookies) {
		msg = "Sending cookies";
		want_cookie = true;
		NET_INC_STATS_BH(sock_net(sk), LINUX_MIB_TCPREQQFULLDOCOOKIES);
	} else
#endif
		NET_INC_STATS_BH(sock_net(sk), LINUX_MIB_TCPREQQFULLDROP);

	lopt = inet_csk(sk)->icsk_accept_queue.listen_opt;
	if (!lopt->synflood_warned) {
		lopt->synflood_warned = 1;
		pr_info("%s: Possible SYN flooding on port %d. %s.  Check SNMP counters.\n",
			proto, ntohs(tcp_hdr(skb)->dest), msg);
	}
	return want_cookie;
}
EXPORT_SYMBOL(tcp_syn_flood_action);

/*
 * Save and compile IPv4 options into the request_sock if needed.
 */
<<<<<<< HEAD
static struct ip_options_rcu *tcp_v4_save_options(struct sk_buff *skb)
=======
struct ip_options_rcu *tcp_v4_save_options(struct sock *sk,
					   struct sk_buff *skb)
>>>>>>> b5caec09
{
	const struct ip_options *opt = &(IPCB(skb)->opt);
	struct ip_options_rcu *dopt = NULL;

	if (opt && opt->optlen) {
		int opt_size = sizeof(*dopt) + opt->optlen;

		dopt = kmalloc(opt_size, GFP_ATOMIC);
		if (dopt) {
			if (ip_options_echo(&dopt->opt, skb)) {
				kfree(dopt);
				dopt = NULL;
			}
		}
	}
	return dopt;
}

#ifdef CONFIG_TCP_MD5SIG
/*
 * RFC2385 MD5 checksumming requires a mapping of
 * IP address->MD5 Key.
 * We need to maintain these in the sk structure.
 */

/* Find the Key structure for an address.  */
struct tcp_md5sig_key *tcp_md5_do_lookup(struct sock *sk,
					 const union tcp_md5_addr *addr,
					 int family)
{
	struct tcp_sock *tp = tcp_sk(sk);
	struct tcp_md5sig_key *key;
	struct hlist_node *pos;
	unsigned int size = sizeof(struct in_addr);
	struct tcp_md5sig_info *md5sig;

	/* caller either holds rcu_read_lock() or socket lock */
	md5sig = rcu_dereference_check(tp->md5sig_info,
				       sock_owned_by_user(sk) ||
				       lockdep_is_held(&sk->sk_lock.slock));
	if (!md5sig)
		return NULL;
#if IS_ENABLED(CONFIG_IPV6)
	if (family == AF_INET6)
		size = sizeof(struct in6_addr);
#endif
	hlist_for_each_entry_rcu(key, pos, &md5sig->head, node) {
		if (key->family != family)
			continue;
		if (!memcmp(&key->addr, addr, size))
			return key;
	}
	return NULL;
}
EXPORT_SYMBOL(tcp_md5_do_lookup);

struct tcp_md5sig_key *tcp_v4_md5_lookup(struct sock *sk,
					 struct sock *addr_sk)
{
	union tcp_md5_addr *addr;

	addr = (union tcp_md5_addr *)&inet_sk(addr_sk)->inet_daddr;
	return tcp_md5_do_lookup(sk, addr, AF_INET);
}
EXPORT_SYMBOL(tcp_v4_md5_lookup);

static struct tcp_md5sig_key *tcp_v4_reqsk_md5_lookup(struct sock *sk,
						      struct request_sock *req)
{
	union tcp_md5_addr *addr;

	addr = (union tcp_md5_addr *)&inet_rsk(req)->rmt_addr;
	return tcp_md5_do_lookup(sk, addr, AF_INET);
}

/* This can be called on a newly created socket, from other files */
int tcp_md5_do_add(struct sock *sk, const union tcp_md5_addr *addr,
		   int family, const u8 *newkey, u8 newkeylen, gfp_t gfp)
{
	/* Add Key to the list */
	struct tcp_md5sig_key *key;
	struct tcp_sock *tp = tcp_sk(sk);
	struct tcp_md5sig_info *md5sig;

	key = tcp_md5_do_lookup(sk, (union tcp_md5_addr *)&addr, AF_INET);
	if (key) {
		/* Pre-existing entry - just update that one. */
		memcpy(key->key, newkey, newkeylen);
		key->keylen = newkeylen;
		return 0;
	}

	md5sig = rcu_dereference_protected(tp->md5sig_info,
					   sock_owned_by_user(sk));
	if (!md5sig) {
		md5sig = kmalloc(sizeof(*md5sig), gfp);
		if (!md5sig)
			return -ENOMEM;

		sk_nocaps_add(sk, NETIF_F_GSO_MASK);
		INIT_HLIST_HEAD(&md5sig->head);
		rcu_assign_pointer(tp->md5sig_info, md5sig);
	}

	key = sock_kmalloc(sk, sizeof(*key), gfp);
	if (!key)
		return -ENOMEM;
	if (hlist_empty(&md5sig->head) && !tcp_alloc_md5sig_pool(sk)) {
		sock_kfree_s(sk, key, sizeof(*key));
		return -ENOMEM;
	}

	memcpy(key->key, newkey, newkeylen);
	key->keylen = newkeylen;
	key->family = family;
	memcpy(&key->addr, addr,
	       (family == AF_INET6) ? sizeof(struct in6_addr) :
				      sizeof(struct in_addr));
	hlist_add_head_rcu(&key->node, &md5sig->head);
	return 0;
}
EXPORT_SYMBOL(tcp_md5_do_add);

int tcp_md5_do_del(struct sock *sk, const union tcp_md5_addr *addr, int family)
{
	struct tcp_sock *tp = tcp_sk(sk);
	struct tcp_md5sig_key *key;
	struct tcp_md5sig_info *md5sig;

	key = tcp_md5_do_lookup(sk, (union tcp_md5_addr *)&addr, AF_INET);
	if (!key)
		return -ENOENT;
	hlist_del_rcu(&key->node);
	atomic_sub(sizeof(*key), &sk->sk_omem_alloc);
	kfree_rcu(key, rcu);
	md5sig = rcu_dereference_protected(tp->md5sig_info,
					   sock_owned_by_user(sk));
	if (hlist_empty(&md5sig->head))
		tcp_free_md5sig_pool();
	return 0;
}
EXPORT_SYMBOL(tcp_md5_do_del);

void tcp_clear_md5_list(struct sock *sk)
{
	struct tcp_sock *tp = tcp_sk(sk);
	struct tcp_md5sig_key *key;
	struct hlist_node *pos, *n;
	struct tcp_md5sig_info *md5sig;

	md5sig = rcu_dereference_protected(tp->md5sig_info, 1);

	if (!hlist_empty(&md5sig->head))
		tcp_free_md5sig_pool();
	hlist_for_each_entry_safe(key, pos, n, &md5sig->head, node) {
		hlist_del_rcu(&key->node);
		atomic_sub(sizeof(*key), &sk->sk_omem_alloc);
		kfree_rcu(key, rcu);
	}
}

static int tcp_v4_parse_md5_keys(struct sock *sk, char __user *optval,
				 int optlen)
{
	struct tcp_md5sig cmd;
	struct sockaddr_in *sin = (struct sockaddr_in *)&cmd.tcpm_addr;

	if (optlen < sizeof(cmd))
		return -EINVAL;

	if (copy_from_user(&cmd, optval, sizeof(cmd)))
		return -EFAULT;

	if (sin->sin_family != AF_INET)
		return -EINVAL;

	if (!cmd.tcpm_key || !cmd.tcpm_keylen)
		return tcp_md5_do_del(sk, (union tcp_md5_addr *)&sin->sin_addr.s_addr,
				      AF_INET);

	if (cmd.tcpm_keylen > TCP_MD5SIG_MAXKEYLEN)
		return -EINVAL;

	return tcp_md5_do_add(sk, (union tcp_md5_addr *)&sin->sin_addr.s_addr,
			      AF_INET, cmd.tcpm_key, cmd.tcpm_keylen,
			      GFP_KERNEL);
}

static int tcp_v4_md5_hash_pseudoheader(struct tcp_md5sig_pool *hp,
					__be32 daddr, __be32 saddr, int nbytes)
{
	struct tcp4_pseudohdr *bp;
	struct scatterlist sg;

	bp = &hp->md5_blk.ip4;

	/*
	 * 1. the TCP pseudo-header (in the order: source IP address,
	 * destination IP address, zero-padded protocol number, and
	 * segment length)
	 */
	bp->saddr = saddr;
	bp->daddr = daddr;
	bp->pad = 0;
	bp->protocol = IPPROTO_TCP;
	bp->len = cpu_to_be16(nbytes);

	sg_init_one(&sg, bp, sizeof(*bp));
	return crypto_hash_update(&hp->md5_desc, &sg, sizeof(*bp));
}

static int tcp_v4_md5_hash_hdr(char *md5_hash, const struct tcp_md5sig_key *key,
			       __be32 daddr, __be32 saddr, const struct tcphdr *th)
{
	struct tcp_md5sig_pool *hp;
	struct hash_desc *desc;

	hp = tcp_get_md5sig_pool();
	if (!hp)
		goto clear_hash_noput;
	desc = &hp->md5_desc;

	if (crypto_hash_init(desc))
		goto clear_hash;
	if (tcp_v4_md5_hash_pseudoheader(hp, daddr, saddr, th->doff << 2))
		goto clear_hash;
	if (tcp_md5_hash_header(hp, th))
		goto clear_hash;
	if (tcp_md5_hash_key(hp, key))
		goto clear_hash;
	if (crypto_hash_final(desc, md5_hash))
		goto clear_hash;

	tcp_put_md5sig_pool();
	return 0;

clear_hash:
	tcp_put_md5sig_pool();
clear_hash_noput:
	memset(md5_hash, 0, 16);
	return 1;
}

int tcp_v4_md5_hash_skb(char *md5_hash, struct tcp_md5sig_key *key,
			const struct sock *sk, const struct request_sock *req,
			const struct sk_buff *skb)
{
	struct tcp_md5sig_pool *hp;
	struct hash_desc *desc;
	const struct tcphdr *th = tcp_hdr(skb);
	__be32 saddr, daddr;

	if (sk) {
		saddr = inet_sk(sk)->inet_saddr;
		daddr = inet_sk(sk)->inet_daddr;
	} else if (req) {
		saddr = inet_rsk(req)->loc_addr;
		daddr = inet_rsk(req)->rmt_addr;
	} else {
		const struct iphdr *iph = ip_hdr(skb);
		saddr = iph->saddr;
		daddr = iph->daddr;
	}

	hp = tcp_get_md5sig_pool();
	if (!hp)
		goto clear_hash_noput;
	desc = &hp->md5_desc;

	if (crypto_hash_init(desc))
		goto clear_hash;

	if (tcp_v4_md5_hash_pseudoheader(hp, daddr, saddr, skb->len))
		goto clear_hash;
	if (tcp_md5_hash_header(hp, th))
		goto clear_hash;
	if (tcp_md5_hash_skb_data(hp, skb, th->doff << 2))
		goto clear_hash;
	if (tcp_md5_hash_key(hp, key))
		goto clear_hash;
	if (crypto_hash_final(desc, md5_hash))
		goto clear_hash;

	tcp_put_md5sig_pool();
	return 0;

clear_hash:
	tcp_put_md5sig_pool();
clear_hash_noput:
	memset(md5_hash, 0, 16);
	return 1;
}
EXPORT_SYMBOL(tcp_v4_md5_hash_skb);

static bool tcp_v4_inbound_md5_hash(struct sock *sk, const struct sk_buff *skb)
{
	/*
	 * This gets called for each TCP segment that arrives
	 * so we want to be efficient.
	 * We have 3 drop cases:
	 * o No MD5 hash and one expected.
	 * o MD5 hash and we're not expecting one.
	 * o MD5 hash and its wrong.
	 */
	const __u8 *hash_location = NULL;
	struct tcp_md5sig_key *hash_expected;
	const struct iphdr *iph = ip_hdr(skb);
	const struct tcphdr *th = tcp_hdr(skb);
	int genhash;
	unsigned char newhash[16];

	hash_expected = tcp_md5_do_lookup(sk, (union tcp_md5_addr *)&iph->saddr,
					  AF_INET);
	hash_location = tcp_parse_md5sig_option(th);

	/* We've parsed the options - do we have a hash? */
	if (!hash_expected && !hash_location)
		return false;

	if (hash_expected && !hash_location) {
		NET_INC_STATS_BH(sock_net(sk), LINUX_MIB_TCPMD5NOTFOUND);
		return true;
	}

	if (!hash_expected && hash_location) {
		NET_INC_STATS_BH(sock_net(sk), LINUX_MIB_TCPMD5UNEXPECTED);
		return true;
	}

	/* Okay, so this is hash_expected and hash_location -
	 * so we need to calculate the checksum.
	 */
	genhash = tcp_v4_md5_hash_skb(newhash,
				      hash_expected,
				      NULL, NULL, skb);

	if (genhash || memcmp(hash_location, newhash, 16) != 0) {
		net_info_ratelimited("MD5 Hash failed for (%pI4, %d)->(%pI4, %d)%s\n",
				     &iph->saddr, ntohs(th->source),
				     &iph->daddr, ntohs(th->dest),
				     genhash ? " tcp_v4_calc_md5_hash failed"
				     : "");
		return true;
	}
	return false;
}

#endif

struct request_sock_ops tcp_request_sock_ops __read_mostly = {
	.family		=	PF_INET,
	.obj_size	=	sizeof(struct tcp_request_sock),
	.rtx_syn_ack	=	tcp_v4_rtx_synack,
	.send_ack	=	tcp_v4_reqsk_send_ack,
	.destructor	=	tcp_v4_reqsk_destructor,
	.send_reset	=	tcp_v4_send_reset,
	.syn_ack_timeout = 	tcp_syn_ack_timeout,
};

#ifdef CONFIG_TCP_MD5SIG
static const struct tcp_request_sock_ops tcp_request_sock_ipv4_ops = {
	.md5_lookup	=	tcp_v4_reqsk_md5_lookup,
	.calc_md5_hash	=	tcp_v4_md5_hash_skb,
};
#endif

static bool tcp_fastopen_check(struct sock *sk, struct sk_buff *skb,
			       struct request_sock *req,
			       struct tcp_fastopen_cookie *foc,
			       struct tcp_fastopen_cookie *valid_foc)
{
	bool skip_cookie = false;
	struct fastopen_queue *fastopenq;

	if (likely(!fastopen_cookie_present(foc))) {
		/* See include/net/tcp.h for the meaning of these knobs */
		if ((sysctl_tcp_fastopen & TFO_SERVER_ALWAYS) ||
		    ((sysctl_tcp_fastopen & TFO_SERVER_COOKIE_NOT_REQD) &&
		    (TCP_SKB_CB(skb)->end_seq != TCP_SKB_CB(skb)->seq + 1)))
			skip_cookie = true; /* no cookie to validate */
		else
			return false;
	}
	fastopenq = inet_csk(sk)->icsk_accept_queue.fastopenq;
	/* A FO option is present; bump the counter. */
	NET_INC_STATS_BH(sock_net(sk), LINUX_MIB_TCPFASTOPENPASSIVE);

	/* Make sure the listener has enabled fastopen, and we don't
	 * exceed the max # of pending TFO requests allowed before trying
	 * to validating the cookie in order to avoid burning CPU cycles
	 * unnecessarily.
	 *
	 * XXX (TFO) - The implication of checking the max_qlen before
	 * processing a cookie request is that clients can't differentiate
	 * between qlen overflow causing Fast Open to be disabled
	 * temporarily vs a server not supporting Fast Open at all.
	 */
	if ((sysctl_tcp_fastopen & TFO_SERVER_ENABLE) == 0 ||
	    fastopenq == NULL || fastopenq->max_qlen == 0)
		return false;

	if (fastopenq->qlen >= fastopenq->max_qlen) {
		struct request_sock *req1;
		spin_lock(&fastopenq->lock);
		req1 = fastopenq->rskq_rst_head;
		if ((req1 == NULL) || time_after(req1->expires, jiffies)) {
			spin_unlock(&fastopenq->lock);
			NET_INC_STATS_BH(sock_net(sk),
			    LINUX_MIB_TCPFASTOPENLISTENOVERFLOW);
			/* Avoid bumping LINUX_MIB_TCPFASTOPENPASSIVEFAIL*/
			foc->len = -1;
			return false;
		}
		fastopenq->rskq_rst_head = req1->dl_next;
		fastopenq->qlen--;
		spin_unlock(&fastopenq->lock);
		reqsk_free(req1);
	}
	if (skip_cookie) {
		tcp_rsk(req)->rcv_nxt = TCP_SKB_CB(skb)->end_seq;
		return true;
	}
	if (foc->len == TCP_FASTOPEN_COOKIE_SIZE) {
		if ((sysctl_tcp_fastopen & TFO_SERVER_COOKIE_NOT_CHKED) == 0) {
			tcp_fastopen_cookie_gen(ip_hdr(skb)->saddr, valid_foc);
			if ((valid_foc->len != TCP_FASTOPEN_COOKIE_SIZE) ||
			    memcmp(&foc->val[0], &valid_foc->val[0],
			    TCP_FASTOPEN_COOKIE_SIZE) != 0)
				return false;
			valid_foc->len = -1;
		}
		/* Acknowledge the data received from the peer. */
		tcp_rsk(req)->rcv_nxt = TCP_SKB_CB(skb)->end_seq;
		return true;
	} else if (foc->len == 0) { /* Client requesting a cookie */
		tcp_fastopen_cookie_gen(ip_hdr(skb)->saddr, valid_foc);
		NET_INC_STATS_BH(sock_net(sk),
		    LINUX_MIB_TCPFASTOPENCOOKIEREQD);
	} else {
		/* Client sent a cookie with wrong size. Treat it
		 * the same as invalid and return a valid one.
		 */
		tcp_fastopen_cookie_gen(ip_hdr(skb)->saddr, valid_foc);
	}
	return false;
}

static int tcp_v4_conn_req_fastopen(struct sock *sk,
				    struct sk_buff *skb,
				    struct sk_buff *skb_synack,
				    struct request_sock *req,
				    struct request_values *rvp)
{
	struct tcp_sock *tp = tcp_sk(sk);
	struct request_sock_queue *queue = &inet_csk(sk)->icsk_accept_queue;
	const struct inet_request_sock *ireq = inet_rsk(req);
	struct sock *child;
	int err;

	req->retrans = 0;
	req->sk = NULL;

	child = inet_csk(sk)->icsk_af_ops->syn_recv_sock(sk, skb, req, NULL);
	if (child == NULL) {
		NET_INC_STATS_BH(sock_net(sk),
				 LINUX_MIB_TCPFASTOPENPASSIVEFAIL);
		kfree_skb(skb_synack);
		return -1;
	}
	err = ip_build_and_send_pkt(skb_synack, sk, ireq->loc_addr,
				    ireq->rmt_addr, ireq->opt);
	err = net_xmit_eval(err);
	if (!err)
		tcp_rsk(req)->snt_synack = tcp_time_stamp;
	/* XXX (TFO) - is it ok to ignore error and continue? */

	spin_lock(&queue->fastopenq->lock);
	queue->fastopenq->qlen++;
	spin_unlock(&queue->fastopenq->lock);

	/* Initialize the child socket. Have to fix some values to take
	 * into account the child is a Fast Open socket and is created
	 * only out of the bits carried in the SYN packet.
	 */
	tp = tcp_sk(child);

	tp->fastopen_rsk = req;
	/* Do a hold on the listner sk so that if the listener is being
	 * closed, the child that has been accepted can live on and still
	 * access listen_lock.
	 */
	sock_hold(sk);
	tcp_rsk(req)->listener = sk;

	/* RFC1323: The window in SYN & SYN/ACK segments is never
	 * scaled. So correct it appropriately.
	 */
	tp->snd_wnd = ntohs(tcp_hdr(skb)->window);

	/* Activate the retrans timer so that SYNACK can be retransmitted.
	 * The request socket is not added to the SYN table of the parent
	 * because it's been added to the accept queue directly.
	 */
	inet_csk_reset_xmit_timer(child, ICSK_TIME_RETRANS,
	    TCP_TIMEOUT_INIT, TCP_RTO_MAX);

	/* Add the child socket directly into the accept queue */
	inet_csk_reqsk_queue_add(sk, req, child);

	/* Now finish processing the fastopen child socket. */
	inet_csk(child)->icsk_af_ops->rebuild_header(child);
	tcp_init_congestion_control(child);
	tcp_mtup_init(child);
	tcp_init_buffer_space(child);
	tcp_init_metrics(child);

	/* Queue the data carried in the SYN packet. We need to first
	 * bump skb's refcnt because the caller will attempt to free it.
	 *
	 * XXX (TFO) - we honor a zero-payload TFO request for now.
	 * (Any reason not to?)
	 */
	if (TCP_SKB_CB(skb)->end_seq == TCP_SKB_CB(skb)->seq + 1) {
		/* Don't queue the skb if there is no payload in SYN.
		 * XXX (TFO) - How about SYN+FIN?
		 */
		tp->rcv_nxt = TCP_SKB_CB(skb)->end_seq;
	} else {
		skb = skb_get(skb);
		skb_dst_drop(skb);
		__skb_pull(skb, tcp_hdr(skb)->doff * 4);
		skb_set_owner_r(skb, child);
		__skb_queue_tail(&child->sk_receive_queue, skb);
		tp->rcv_nxt = TCP_SKB_CB(skb)->end_seq;
		tp->syn_data_acked = 1;
	}
	sk->sk_data_ready(sk, 0);
	bh_unlock_sock(child);
	sock_put(child);
	WARN_ON(req->sk == NULL);
	return 0;
}

int tcp_v4_conn_request(struct sock *sk, struct sk_buff *skb)
{
	struct tcp_extend_values tmp_ext;
	struct tcp_options_received tmp_opt;
	const u8 *hash_location;
	struct multipath_options mopt;
	struct request_sock *req;
	struct inet_request_sock *ireq;
	struct tcp_sock *tp = tcp_sk(sk);
	struct dst_entry *dst = NULL;
	__be32 saddr = ip_hdr(skb)->saddr;
	__be32 daddr = ip_hdr(skb)->daddr;
	__u32 isn = TCP_SKB_CB(skb)->when;
	bool want_cookie = false;
	struct flowi4 fl4;
	struct tcp_fastopen_cookie foc = { .len = -1 };
	struct tcp_fastopen_cookie valid_foc = { .len = -1 };
	struct sk_buff *skb_synack;
	int do_fastopen;

	tcp_clear_options(&tmp_opt);
	tmp_opt.mss_clamp = TCP_MSS_DEFAULT;
	tmp_opt.user_mss  = tp->rx_opt.user_mss;
	mopt.dss_csum = 0;
	mptcp_init_mp_opt(&mopt);
	tcp_parse_options(skb, &tmp_opt, &hash_location, &mopt, 0, NULL);

#ifdef CONFIG_MPTCP
	if (tmp_opt.saw_mpc && tmp_opt.is_mp_join) {
		int ret;

		ret = mptcp_do_join_short(skb, &mopt, &tmp_opt);
		if (ret < 0) {
			tcp_v4_send_reset(NULL, skb);
			goto drop;
		}
		return -ret;
	}
#endif
	/* Never answer to SYNs send to broadcast or multicast */
	if (skb_rtable(skb)->rt_flags & (RTCF_BROADCAST | RTCF_MULTICAST))
		goto drop;

	/* TW buckets are converted to open requests without
	 * limitations, they conserve resources and peer is
	 * evidently real one.
	 */
	if (inet_csk_reqsk_queue_is_full(sk) && !isn) {
		want_cookie = tcp_syn_flood_action(sk, skb, "TCP");
		if (!want_cookie)
			goto drop;
	}

	/* Accept backlog is full. If we have already queued enough
	 * of warm entries in syn queue, drop request. It is better than
	 * clogging syn queue with openreqs with exponentially increasing
	 * timeout.
	 */
	if (sk_acceptq_is_full(sk) && inet_csk_reqsk_queue_young(sk) > 1)
		goto drop;

#ifdef CONFIG_MPTCP
	if (tmp_opt.saw_mpc) {
		req = inet_reqsk_alloc(&mptcp_request_sock_ops);

		if (!req)
			goto drop;

		mptcp_rsk(req)->mpcb = NULL;
		mptcp_rsk(req)->dss_csum = mopt.dss_csum;
	} else
#endif
		req = inet_reqsk_alloc(&tcp_request_sock_ops);

	if (!req)
		goto drop;

#ifdef CONFIG_TCP_MD5SIG
	tcp_rsk(req)->af_specific = &tcp_request_sock_ipv4_ops;
#endif

<<<<<<< HEAD
	tcp_clear_options(&tmp_opt);
	tmp_opt.mss_clamp = TCP_MSS_DEFAULT;
	tmp_opt.user_mss  = tp->rx_opt.user_mss;
	tcp_parse_options(skb, &tmp_opt, &hash_location, 0,
	    want_cookie ? NULL : &foc);

=======
>>>>>>> b5caec09
	if (tmp_opt.cookie_plus > 0 &&
	    tmp_opt.saw_tstamp &&
	    !tp->rx_opt.cookie_out_never &&
	    (sysctl_tcp_cookie_size > 0 ||
	     (tp->cookie_values != NULL &&
	      tp->cookie_values->cookie_desired > 0))) {
		u8 *c;
		u32 *mess = &tmp_ext.cookie_bakery[COOKIE_DIGEST_WORDS];
		int l = tmp_opt.cookie_plus - TCPOLEN_COOKIE_BASE;

		if (tcp_cookie_generator(&tmp_ext.cookie_bakery[0]) != 0)
			goto drop_and_release;

		/* Secret recipe starts with IP addresses */
		*mess++ ^= (__force u32)daddr;
		*mess++ ^= (__force u32)saddr;

		/* plus variable length Initiator Cookie */
		c = (u8 *)mess;
		while (l-- > 0)
			*c++ ^= *hash_location++;

		want_cookie = false;	/* not our kind of cookie */
		tmp_ext.cookie_out_never = 0; /* false */
		tmp_ext.cookie_plus = tmp_opt.cookie_plus;
	} else if (!tp->rx_opt.cookie_in_always) {
		/* redundant indications, but ensure initialization. */
		tmp_ext.cookie_out_never = 1; /* true */
		tmp_ext.cookie_plus = 0;
	} else {
		goto drop_and_release;
	}
	tmp_ext.cookie_in_always = tp->rx_opt.cookie_in_always;

	if (want_cookie && !tmp_opt.saw_tstamp)
		tcp_clear_options(&tmp_opt);

	tmp_opt.tstamp_ok = tmp_opt.saw_tstamp;
	tcp_openreq_init(req, &tmp_opt, skb);

	if (tcp_rsk(req)->saw_mpc)
		mptcp_reqsk_new_mptcp(req, &tmp_opt, &mopt);

	ireq = inet_rsk(req);
	ireq->loc_addr = daddr;
	ireq->rmt_addr = saddr;
	ireq->no_srccheck = inet_sk(sk)->transparent;
	ireq->opt = tcp_v4_save_options(skb);

	if (security_inet_conn_request(sk, skb, req))
		goto drop_and_free;

	if (!want_cookie || tmp_opt.tstamp_ok)
		TCP_ECN_create_request(req, skb);

	if (want_cookie) {
		isn = cookie_v4_init_sequence(sk, skb, &req->mss);
		req->cookie_ts = tmp_opt.tstamp_ok;
	} else if (!isn) {
		/* VJ's idea. We save last timestamp seen
		 * from the destination in peer table, when entering
		 * state TIME-WAIT, and check against it before
		 * accepting new connection request.
		 *
		 * If "isn" is not zero, this request hit alive
		 * timewait bucket, so that all the necessary checks
		 * are made in the function processing timewait state.
		 */
		if (tmp_opt.saw_tstamp &&
		    tcp_death_row.sysctl_tw_recycle &&
		    (dst = inet_csk_route_req(sk, &fl4, req)) != NULL &&
		    fl4.daddr == saddr) {
			if (!tcp_peer_is_proven(req, dst, true)) {
				NET_INC_STATS_BH(sock_net(sk), LINUX_MIB_PAWSPASSIVEREJECTED);
				goto drop_and_release;
			}
		}
		/* Kill the following clause, if you dislike this way. */
		else if (!sysctl_tcp_syncookies &&
			 (sysctl_max_syn_backlog - inet_csk_reqsk_queue_len(sk) <
			  (sysctl_max_syn_backlog >> 2)) &&
			 !tcp_peer_is_proven(req, dst, false)) {
			/* Without syncookies last quarter of
			 * backlog is filled with destinations,
			 * proven to be alive.
			 * It means that we continue to communicate
			 * to destinations, already remembered
			 * to the moment of synflood.
			 */
			LIMIT_NETDEBUG(KERN_DEBUG pr_fmt("drop open request from %pI4/%u\n"),
				       &saddr, ntohs(tcp_hdr(skb)->source));
			goto drop_and_release;
		}

		isn = tcp_v4_init_sequence(skb);
	}
	tcp_rsk(req)->snt_isn = isn;

	if (dst == NULL) {
		dst = inet_csk_route_req(sk, &fl4, req);
		if (dst == NULL)
			goto drop_and_free;
	}
	do_fastopen = tcp_fastopen_check(sk, skb, req, &foc, &valid_foc);

	/* We don't call tcp_v4_send_synack() directly because we need
	 * to make sure a child socket can be created successfully before
	 * sending back synack!
	 *
	 * XXX (TFO) - Ideally one would simply call tcp_v4_send_synack()
	 * (or better yet, call tcp_send_synack() in the child context
	 * directly, but will have to fix bunch of other code first)
	 * after syn_recv_sock() except one will need to first fix the
	 * latter to remove its dependency on the current implementation
	 * of tcp_v4_send_synack()->tcp_select_initial_window().
	 */
	skb_synack = tcp_make_synack(sk, dst, req,
	    (struct request_values *)&tmp_ext,
	    fastopen_cookie_present(&valid_foc) ? &valid_foc : NULL);

	if (skb_synack) {
		__tcp_v4_send_check(skb_synack, ireq->loc_addr, ireq->rmt_addr);
		skb_set_queue_mapping(skb_synack, skb_get_queue_mapping(skb));
	} else
		goto drop_and_free;

	if (likely(!do_fastopen)) {
		int err;
		err = ip_build_and_send_pkt(skb_synack, sk, ireq->loc_addr,
		     ireq->rmt_addr, ireq->opt);
		err = net_xmit_eval(err);
		if (err || want_cookie)
			goto drop_and_free;

		tcp_rsk(req)->snt_synack = tcp_time_stamp;
		tcp_rsk(req)->listener = NULL;
		/* Add the request_sock to the SYN table */
		inet_csk_reqsk_queue_hash_add(sk, req, TCP_TIMEOUT_INIT);
		if (fastopen_cookie_present(&foc) && foc.len != 0)
			NET_INC_STATS_BH(sock_net(sk),
			    LINUX_MIB_TCPFASTOPENPASSIVEFAIL);
	} else if (tcp_v4_conn_req_fastopen(sk, skb, skb_synack, req,
	    (struct request_values *)&tmp_ext))
		goto drop_and_free;

	return 0;

drop_and_release:
	dst_release(dst);
drop_and_free:
	reqsk_free(req);
drop:
	return 0;
}
EXPORT_SYMBOL(tcp_v4_conn_request);


/*
 * The three way handshake has completed - we got a valid synack -
 * now create the new socket.
 */
struct sock *tcp_v4_syn_recv_sock(struct sock *sk, struct sk_buff *skb,
				  struct request_sock *req,
				  struct dst_entry *dst)
{
	struct inet_request_sock *ireq;
	struct inet_sock *newinet;
	struct tcp_sock *newtp;
	struct sock *newsk;
#ifdef CONFIG_TCP_MD5SIG
	struct tcp_md5sig_key *key;
#endif
	struct ip_options_rcu *inet_opt;

	if (sk_acceptq_is_full(sk))
		goto exit_overflow;

	newsk = tcp_create_openreq_child(sk, req, skb);
	if (!newsk)
		goto exit_nonewsk;

	newsk->sk_gso_type = SKB_GSO_TCPV4;
	inet_sk_rx_dst_set(newsk, skb);

	newtp		      = tcp_sk(newsk);
	newinet		      = inet_sk(newsk);
	ireq		      = inet_rsk(req);
	newinet->inet_daddr   = ireq->rmt_addr;
	newinet->inet_rcv_saddr = ireq->loc_addr;
	newinet->inet_saddr	      = ireq->loc_addr;
	inet_opt	      = ireq->opt;
	rcu_assign_pointer(newinet->inet_opt, inet_opt);
	ireq->opt	      = NULL;
	newinet->mc_index     = inet_iif(skb);
	newinet->mc_ttl	      = ip_hdr(skb)->ttl;
	newinet->rcv_tos      = ip_hdr(skb)->tos;
	inet_csk(newsk)->icsk_ext_hdr_len = 0;
	if (inet_opt)
		inet_csk(newsk)->icsk_ext_hdr_len = inet_opt->opt.optlen;
	newinet->inet_id = newtp->write_seq ^ jiffies;

	if (!dst) {
		dst = inet_csk_route_child_sock(sk, newsk, req);
		if (!dst)
			goto put_and_exit;
	} else {
		/* syncookie case : see end of cookie_v4_check() */
	}
	sk_setup_caps(newsk, dst);

	tcp_mtup_init(newsk);
	tcp_sync_mss(newsk, dst_mtu(dst));
	newtp->advmss = dst_metric_advmss(dst);
	if (tcp_sk(sk)->rx_opt.user_mss &&
	    tcp_sk(sk)->rx_opt.user_mss < newtp->advmss)
		newtp->advmss = tcp_sk(sk)->rx_opt.user_mss;

	tcp_initialize_rcv_mss(newsk);
	tcp_synack_rtt_meas(newsk, req);
	newtp->total_retrans = req->retrans;

#ifdef CONFIG_TCP_MD5SIG
	/* Copy over the MD5 key from the original socket */
	key = tcp_md5_do_lookup(sk, (union tcp_md5_addr *)&newinet->inet_daddr,
				AF_INET);
	if (key != NULL) {
		/*
		 * We're using one, so create a matching key
		 * on the newsk structure. If we fail to get
		 * memory, then we end up not copying the key
		 * across. Shucks.
		 */
		tcp_md5_do_add(newsk, (union tcp_md5_addr *)&newinet->inet_daddr,
			       AF_INET, key->key, key->keylen, GFP_ATOMIC);
		sk_nocaps_add(newsk, NETIF_F_GSO_MASK);
	}
#endif

	if (__inet_inherit_port(sk, newsk) < 0)
		goto put_and_exit;
	__inet_hash_nolisten(newsk, NULL);

	return newsk;

exit_overflow:
	NET_INC_STATS_BH(sock_net(sk), LINUX_MIB_LISTENOVERFLOWS);
exit_nonewsk:
	dst_release(dst);
exit:
	NET_INC_STATS_BH(sock_net(sk), LINUX_MIB_LISTENDROPS);
	return NULL;
put_and_exit:
	inet_csk_prepare_forced_close(newsk);
	tcp_done(newsk);
	goto exit;
}
EXPORT_SYMBOL(tcp_v4_syn_recv_sock);

struct sock *tcp_v4_hnd_req(struct sock *sk, struct sk_buff *skb)
{
	struct tcphdr *th = tcp_hdr(skb);
	const struct iphdr *iph = ip_hdr(skb);
	struct sock *nsk;
	struct request_sock **prev;
	/* Find possible connection requests. */
	struct request_sock *req = inet_csk_search_req(sk, &prev, th->source,
						       iph->saddr, iph->daddr);
	if (req)
		return tcp_check_req(sk, skb, req, prev, false);

	nsk = inet_lookup_established(sock_net(sk), &tcp_hashinfo, iph->saddr,
			th->source, iph->daddr, th->dest, inet_iif(skb));

	if (nsk) {
		if (nsk->sk_state != TCP_TIME_WAIT) {
			/* Don't lock again the meta-sk. It has been locked
			 * before mptcp_v4_do_rcv.
			 */
			if (tcp_sk(nsk)->mpc && !is_meta_sk(sk))
				bh_lock_sock(mptcp_meta_sk(nsk));
			bh_lock_sock(nsk);

			return nsk;

		}
		inet_twsk_put(inet_twsk(nsk));
		return NULL;
	}

#ifdef CONFIG_SYN_COOKIES
	if (!th->syn)
		sk = cookie_v4_check(sk, skb, &(IPCB(skb)->opt));
#endif
	return sk;
}

static __sum16 tcp_v4_checksum_init(struct sk_buff *skb)
{
	const struct iphdr *iph = ip_hdr(skb);

	if (skb->ip_summed == CHECKSUM_COMPLETE) {
		if (!tcp_v4_check(skb->len, iph->saddr,
				  iph->daddr, skb->csum)) {
			skb->ip_summed = CHECKSUM_UNNECESSARY;
			return 0;
		}
	}

	skb->csum = csum_tcpudp_nofold(iph->saddr, iph->daddr,
				       skb->len, IPPROTO_TCP, 0);

	if (skb->len <= 76) {
		return __skb_checksum_complete(skb);
	}
	return 0;
}


/* The socket must have it's spinlock held when we get
 * here.
 *
 * We have a potential double-lock case here, so even when
 * doing backlog processing we use the BH locking scheme.
 * This is because we cannot sleep with the original spinlock
 * held.
 */
int tcp_v4_do_rcv(struct sock *sk, struct sk_buff *skb)
{
	struct sock *rsk;
#ifdef CONFIG_TCP_MD5SIG
	/*
	 * We really want to reject the packet as early as possible
	 * if:
	 *  o We're expecting an MD5'd packet and this is no MD5 tcp option
	 *  o There is an MD5 option and we're not expecting one
	 */
	if (tcp_v4_inbound_md5_hash(sk, skb))
		goto discard;
#endif

	if (is_meta_sk(sk))
		return mptcp_v4_do_rcv(sk, skb);

	if (sk->sk_state == TCP_ESTABLISHED) { /* Fast path */
		struct dst_entry *dst = sk->sk_rx_dst;

		sock_rps_save_rxhash(sk, skb);
		if (dst) {
			if (inet_sk(sk)->rx_dst_ifindex != skb->skb_iif ||
			    dst->ops->check(dst, 0) == NULL) {
				dst_release(dst);
				sk->sk_rx_dst = NULL;
			}
		}
		if (tcp_rcv_established(sk, skb, tcp_hdr(skb), skb->len)) {
			rsk = sk;
			goto reset;
		}
		return 0;
	}

	if (skb->len < tcp_hdrlen(skb) || tcp_checksum_complete(skb))
		goto csum_err;

	if (sk->sk_state == TCP_LISTEN) {
		struct sock *nsk = tcp_v4_hnd_req(sk, skb);
		if (!nsk)
			goto discard;

		if (nsk != sk) {
			sock_rps_save_rxhash(nsk, skb);
			if (tcp_child_process(sk, nsk, skb)) {
				rsk = nsk;
				goto reset;
			}
			return 0;
		}
	} else
		sock_rps_save_rxhash(sk, skb);

	if (tcp_rcv_state_process(sk, skb, tcp_hdr(skb), skb->len)) {
		rsk = sk;
		goto reset;
	}
	return 0;

reset:
	tcp_v4_send_reset(rsk, skb);
discard:
	kfree_skb(skb);
	/* Be careful here. If this function gets more complicated and
	 * gcc suffers from register pressure on the x86, sk (in %ebx)
	 * might be destroyed here. This current version compiles correctly,
	 * but you have been warned.
	 */
	return 0;

csum_err:
	TCP_INC_STATS_BH(sock_net(sk), TCP_MIB_INERRS);
	goto discard;
}
EXPORT_SYMBOL(tcp_v4_do_rcv);

void tcp_v4_early_demux(struct sk_buff *skb)
{
	struct net *net = dev_net(skb->dev);
	const struct iphdr *iph;
	const struct tcphdr *th;
	struct sock *sk;

	if (skb->pkt_type != PACKET_HOST)
		return;

	if (!pskb_may_pull(skb, ip_hdrlen(skb) + sizeof(struct tcphdr)))
		return;

	iph = ip_hdr(skb);
	th = (struct tcphdr *) ((char *)iph + ip_hdrlen(skb));

	if (th->doff < sizeof(struct tcphdr) / 4)
		return;

	sk = __inet_lookup_established(net, &tcp_hashinfo,
				       iph->saddr, th->source,
				       iph->daddr, ntohs(th->dest),
				       skb->skb_iif);
	if (sk) {
		skb->sk = sk;
		skb->destructor = sock_edemux;
		if (sk->sk_state != TCP_TIME_WAIT) {
			struct dst_entry *dst = sk->sk_rx_dst;

			if (dst)
				dst = dst_check(dst, 0);
			if (dst &&
			    inet_sk(sk)->rx_dst_ifindex == skb->skb_iif)
				skb_dst_set_noref(skb, dst);
		}
	}
}

/*
 *	From tcp_input.c
 */

int tcp_v4_rcv(struct sk_buff *skb)
{
	const struct iphdr *iph;
	const struct tcphdr *th;
	struct sock *sk, *meta_sk = NULL;
	int ret;
	struct net *net = dev_net(skb->dev);

	if (skb->pkt_type != PACKET_HOST)
		goto discard_it;

	/* Count it even if it's bad */
	TCP_INC_STATS_BH(net, TCP_MIB_INSEGS);

	if (!pskb_may_pull(skb, sizeof(struct tcphdr)))
		goto discard_it;

	th = tcp_hdr(skb);

	if (th->doff < sizeof(struct tcphdr) / 4)
		goto bad_packet;
	if (!pskb_may_pull(skb, th->doff * 4))
		goto discard_it;

	/* An explanation is required here, I think.
	 * Packet length and doff are validated by header prediction,
	 * provided case of th->doff==0 is eliminated.
	 * So, we defer the checks. */
	if (!skb_csum_unnecessary(skb) && tcp_v4_checksum_init(skb))
		goto bad_packet;

	th = tcp_hdr(skb);
	iph = ip_hdr(skb);
	TCP_SKB_CB(skb)->seq = ntohl(th->seq);
	TCP_SKB_CB(skb)->end_seq = (TCP_SKB_CB(skb)->seq + th->syn + th->fin +
				    skb->len - th->doff * 4);
	TCP_SKB_CB(skb)->ack_seq = ntohl(th->ack_seq);
#ifdef CONFIG_MPTCP
	TCP_SKB_CB(skb)->mptcp_flags = 0;
	TCP_SKB_CB(skb)->dss_off = 0;
#endif
	TCP_SKB_CB(skb)->when	 = 0;
	TCP_SKB_CB(skb)->ip_dsfield = ipv4_get_dsfield(iph);
	TCP_SKB_CB(skb)->sacked	 = 0;

	sk = __inet_lookup_skb(&tcp_hashinfo, skb, th->source, th->dest);

process:
	if (sk && sk->sk_state == TCP_TIME_WAIT)
		goto do_time_wait;

#ifdef CONFIG_MPTCP
	if (!sk && th->syn && !th->ack) {
		int ret = mptcp_lookup_join(skb, NULL);

		if (ret < 0) {
			tcp_v4_send_reset(NULL, skb);
			goto discard_it;
		} else if (ret > 0) {
			return 0;
		}
	}

	/* Is there a pending request sock for this segment ? */
	if ((!sk || sk->sk_state == TCP_LISTEN) && mptcp_check_req(skb)) {
		if (sk)
			sock_put(sk);
		return 0;
	}
#endif
	if (!sk)
		goto no_tcp_socket;

	if (unlikely(iph->ttl < inet_sk(sk)->min_ttl)) {
		NET_INC_STATS_BH(net, LINUX_MIB_TCPMINTTLDROP);
		goto discard_and_relse;
	}

	if (!xfrm4_policy_check(sk, XFRM_POLICY_IN, skb))
		goto discard_and_relse;
	nf_reset(skb);

	if (sk_filter(sk, skb))
		goto discard_and_relse;

	skb->dev = NULL;

	if (tcp_sk(sk)->mpc) {
		meta_sk = mptcp_meta_sk(sk);

		bh_lock_sock_nested(meta_sk);
		skb->sk = sk;
	} else {
		meta_sk = sk;
		bh_lock_sock_nested(sk);
	}

	ret = 0;
	if (!sock_owned_by_user(meta_sk)) {
#ifdef CONFIG_NET_DMA
		struct tcp_sock *tp = tcp_sk(sk);
		if (!tp->ucopy.dma_chan && tp->ucopy.pinned_list)
			tp->ucopy.dma_chan = net_dma_find_channel();
		if (tp->ucopy.dma_chan)
			ret = tcp_v4_do_rcv(sk, skb);
		else
#endif
		{
			if (!tcp_prequeue(meta_sk, skb))
				ret = tcp_v4_do_rcv(sk, skb);
		}
	} else if (unlikely(sk_add_backlog(meta_sk, skb,
					   meta_sk->sk_rcvbuf + meta_sk->sk_sndbuf))) {
		bh_unlock_sock(meta_sk);
		NET_INC_STATS_BH(net, LINUX_MIB_TCPBACKLOGDROP);
		goto discard_and_relse;
	}
	bh_unlock_sock(meta_sk);

	sock_put(sk);

	return ret;

no_tcp_socket:
	if (!xfrm4_policy_check(NULL, XFRM_POLICY_IN, skb))
		goto discard_it;

	if (skb->len < (th->doff << 2) || tcp_checksum_complete(skb)) {
bad_packet:
		TCP_INC_STATS_BH(net, TCP_MIB_INERRS);
	} else {
		tcp_v4_send_reset(NULL, skb);
	}

discard_it:
	/* Discard frame. */
	kfree_skb(skb);
	return 0;

discard_and_relse:
	sock_put(sk);
	goto discard_it;

do_time_wait:
	if (!xfrm4_policy_check(NULL, XFRM_POLICY_IN, skb)) {
		inet_twsk_put(inet_twsk(sk));
		goto discard_it;
	}

	if (skb->len < (th->doff << 2) || tcp_checksum_complete(skb)) {
		TCP_INC_STATS_BH(net, TCP_MIB_INERRS);
		inet_twsk_put(inet_twsk(sk));
		goto discard_it;
	}
	switch (tcp_timewait_state_process(inet_twsk(sk), skb, th)) {
	case TCP_TW_SYN: {
		struct sock *sk2 = inet_lookup_listener(dev_net(skb->dev),
							&tcp_hashinfo,
							iph->daddr, th->dest,
							inet_iif(skb));
		if (sk2) {
			inet_twsk_deschedule(inet_twsk(sk), &tcp_death_row);
			inet_twsk_put(inet_twsk(sk));
			sk = sk2;
			goto process;
		}
#ifdef CONFIG_MPTCP
		if (th->syn && !th->ack) {
			int ret = mptcp_lookup_join(skb, inet_twsk(sk));

			if (ret < 0) {
				tcp_v4_send_reset(NULL, skb);
				goto discard_it;
			} else if (ret > 0) {
				return 0;
			}
		}
#endif
		/* Fall through to ACK */
	}
	case TCP_TW_ACK:
		tcp_v4_timewait_ack(sk, skb);
		break;
	case TCP_TW_RST:
		goto no_tcp_socket;
	case TCP_TW_SUCCESS:;
	}
	goto discard_it;
}

static struct timewait_sock_ops tcp_timewait_sock_ops = {
	.twsk_obj_size	= sizeof(struct tcp_timewait_sock),
	.twsk_unique	= tcp_twsk_unique,
	.twsk_destructor= tcp_twsk_destructor,
};

void inet_sk_rx_dst_set(struct sock *sk, const struct sk_buff *skb)
{
	struct dst_entry *dst = skb_dst(skb);

	dst_hold(dst);
	sk->sk_rx_dst = dst;
	inet_sk(sk)->rx_dst_ifindex = skb->skb_iif;
}
EXPORT_SYMBOL(inet_sk_rx_dst_set);

const struct inet_connection_sock_af_ops ipv4_specific = {
	.queue_xmit	   = ip_queue_xmit,
	.send_check	   = tcp_v4_send_check,
	.rebuild_header	   = inet_sk_rebuild_header,
	.sk_rx_dst_set	   = inet_sk_rx_dst_set,
	.conn_request	   = tcp_v4_conn_request,
	.syn_recv_sock	   = tcp_v4_syn_recv_sock,
	.net_header_len	   = sizeof(struct iphdr),
	.setsockopt	   = ip_setsockopt,
	.getsockopt	   = ip_getsockopt,
	.addr2sockaddr	   = inet_csk_addr2sockaddr,
	.sockaddr_len	   = sizeof(struct sockaddr_in),
	.bind_conflict	   = inet_csk_bind_conflict,
#ifdef CONFIG_COMPAT
	.compat_setsockopt = compat_ip_setsockopt,
	.compat_getsockopt = compat_ip_getsockopt,
#endif
};
EXPORT_SYMBOL(ipv4_specific);

#ifdef CONFIG_TCP_MD5SIG
static const struct tcp_sock_af_ops tcp_sock_ipv4_specific = {
	.md5_lookup		= tcp_v4_md5_lookup,
	.calc_md5_hash		= tcp_v4_md5_hash_skb,
	.md5_parse		= tcp_v4_parse_md5_keys,
};
#endif

/* NOTE: A lot of things set to zero explicitly by call to
 *       sk_alloc() so need not be done here.
 */
static int tcp_v4_init_sock(struct sock *sk)
{
	struct inet_connection_sock *icsk = inet_csk(sk);

	tcp_init_sock(sk);

	icsk->icsk_af_ops = &ipv4_specific;

#ifdef CONFIG_TCP_MD5SIG
	tcp_sk(sk)->af_specific = &tcp_sock_ipv4_specific;
#endif

	return 0;
}

void tcp_v4_destroy_sock(struct sock *sk)
{
	struct tcp_sock *tp = tcp_sk(sk);

	tcp_clear_xmit_timers(sk);

	tcp_cleanup_congestion_control(sk);

	/* Cleans up our, hopefully empty, out_of_order_queue. */
	if (is_meta_sk(sk)) {
		/* Cleanup up the write buffer. */
		tcp_write_queue_purge(sk);

		__skb_queue_purge(&tp->mpcb->reinject_queue);
		mptcp_purge_ofo_queue(tp);
	} else {
		/* mptcp_del_sock MUST be before tcp_write_queue_purge because
		 * we try to reinject
		 */
		mptcp_del_sock(sk);

		/* Cleanup up the write buffer. */
		tcp_write_queue_purge(sk);

		if (tp->inside_tk_table)
			mptcp_hash_remove(tp);
		__skb_queue_purge(&tp->out_of_order_queue);
	}

#ifdef CONFIG_TCP_MD5SIG
	/* Clean up the MD5 key list, if any */
	if (tp->md5sig_info) {
		tcp_clear_md5_list(sk);
		kfree_rcu(tp->md5sig_info, rcu);
		tp->md5sig_info = NULL;
	}
#endif

#ifdef CONFIG_NET_DMA
	/* Cleans up our sk_async_wait_queue */
	__skb_queue_purge(&sk->sk_async_wait_queue);
#endif

	/* Clean prequeue, it must be empty really */
	__skb_queue_purge(&tp->ucopy.prequeue);

	/* Clean up a referenced TCP bind bucket. */
	if (inet_csk(sk)->icsk_bind_hash)
		inet_put_port(sk);

	/* TCP Cookie Transactions */
	if (tp->cookie_values != NULL) {
		kref_put(&tp->cookie_values->kref,
			 tcp_cookie_values_release);
		tp->cookie_values = NULL;
	}
	BUG_ON(tp->fastopen_rsk != NULL);

	/* If socket is aborted during connect operation */
	tcp_free_fastopen_req(tp);

	sk_sockets_allocated_dec(sk);
	sock_release_memcg(sk);
}
EXPORT_SYMBOL(tcp_v4_destroy_sock);

#ifdef CONFIG_PROC_FS
/* Proc filesystem TCP sock list dumping. */

static inline struct inet_timewait_sock *tw_head(struct hlist_nulls_head *head)
{
	return hlist_nulls_empty(head) ? NULL :
		list_entry(head->first, struct inet_timewait_sock, tw_node);
}

static inline struct inet_timewait_sock *tw_next(struct inet_timewait_sock *tw)
{
	return !is_a_nulls(tw->tw_node.next) ?
		hlist_nulls_entry(tw->tw_node.next, typeof(*tw), tw_node) : NULL;
}

/*
 * Get next listener socket follow cur.  If cur is NULL, get first socket
 * starting from bucket given in st->bucket; when st->bucket is zero the
 * very first socket in the hash table is returned.
 */
static void *listening_get_next(struct seq_file *seq, void *cur)
{
	struct inet_connection_sock *icsk;
	struct hlist_nulls_node *node;
	struct sock *sk = cur;
	struct inet_listen_hashbucket *ilb;
	struct tcp_iter_state *st = seq->private;
	struct net *net = seq_file_net(seq);

	if (!sk) {
		ilb = &tcp_hashinfo.listening_hash[st->bucket];
		spin_lock_bh(&ilb->lock);
		sk = sk_nulls_head(&ilb->head);
		st->offset = 0;
		goto get_sk;
	}
	ilb = &tcp_hashinfo.listening_hash[st->bucket];
	++st->num;
	++st->offset;

	if (st->state == TCP_SEQ_STATE_OPENREQ) {
		struct request_sock *req = cur;

		icsk = inet_csk(st->syn_wait_sk);
		req = req->dl_next;
		while (1) {
			while (req) {
				if (req->rsk_ops->family == st->family) {
					cur = req;
					goto out;
				}
				req = req->dl_next;
			}
			if (++st->sbucket >= icsk->icsk_accept_queue.listen_opt->nr_table_entries)
				break;
get_req:
			req = icsk->icsk_accept_queue.listen_opt->syn_table[st->sbucket];
		}
		sk	  = sk_nulls_next(st->syn_wait_sk);
		st->state = TCP_SEQ_STATE_LISTENING;
		read_unlock_bh(&icsk->icsk_accept_queue.syn_wait_lock);
	} else {
		icsk = inet_csk(sk);
		read_lock_bh(&icsk->icsk_accept_queue.syn_wait_lock);
		if (reqsk_queue_len(&icsk->icsk_accept_queue))
			goto start_req;
		read_unlock_bh(&icsk->icsk_accept_queue.syn_wait_lock);
		sk = sk_nulls_next(sk);
	}
get_sk:
	sk_nulls_for_each_from(sk, node) {
		if (!net_eq(sock_net(sk), net))
			continue;
		if (sk->sk_family == st->family) {
			cur = sk;
			goto out;
		}
		icsk = inet_csk(sk);
		read_lock_bh(&icsk->icsk_accept_queue.syn_wait_lock);
		if (reqsk_queue_len(&icsk->icsk_accept_queue)) {
start_req:
			st->uid		= sock_i_uid(sk);
			st->syn_wait_sk = sk;
			st->state	= TCP_SEQ_STATE_OPENREQ;
			st->sbucket	= 0;
			goto get_req;
		}
		read_unlock_bh(&icsk->icsk_accept_queue.syn_wait_lock);
	}
	spin_unlock_bh(&ilb->lock);
	st->offset = 0;
	if (++st->bucket < INET_LHTABLE_SIZE) {
		ilb = &tcp_hashinfo.listening_hash[st->bucket];
		spin_lock_bh(&ilb->lock);
		sk = sk_nulls_head(&ilb->head);
		goto get_sk;
	}
	cur = NULL;
out:
	return cur;
}

static void *listening_get_idx(struct seq_file *seq, loff_t *pos)
{
	struct tcp_iter_state *st = seq->private;
	void *rc;

	st->bucket = 0;
	st->offset = 0;
	rc = listening_get_next(seq, NULL);

	while (rc && *pos) {
		rc = listening_get_next(seq, rc);
		--*pos;
	}
	return rc;
}

static inline bool empty_bucket(struct tcp_iter_state *st)
{
	return hlist_nulls_empty(&tcp_hashinfo.ehash[st->bucket].chain) &&
		hlist_nulls_empty(&tcp_hashinfo.ehash[st->bucket].twchain);
}

/*
 * Get first established socket starting from bucket given in st->bucket.
 * If st->bucket is zero, the very first socket in the hash is returned.
 */
static void *established_get_first(struct seq_file *seq)
{
	struct tcp_iter_state *st = seq->private;
	struct net *net = seq_file_net(seq);
	void *rc = NULL;

	st->offset = 0;
	for (; st->bucket <= tcp_hashinfo.ehash_mask; ++st->bucket) {
		struct sock *sk;
		struct hlist_nulls_node *node;
		struct inet_timewait_sock *tw;
		spinlock_t *lock = inet_ehash_lockp(&tcp_hashinfo, st->bucket);

		/* Lockless fast path for the common case of empty buckets */
		if (empty_bucket(st))
			continue;

		spin_lock_bh(lock);
		sk_nulls_for_each(sk, node, &tcp_hashinfo.ehash[st->bucket].chain) {
			if (sk->sk_family != st->family ||
			    !net_eq(sock_net(sk), net)) {
				continue;
			}
			rc = sk;
			goto out;
		}
		st->state = TCP_SEQ_STATE_TIME_WAIT;
		inet_twsk_for_each(tw, node,
				   &tcp_hashinfo.ehash[st->bucket].twchain) {
			if (tw->tw_family != st->family ||
			    !net_eq(twsk_net(tw), net)) {
				continue;
			}
			rc = tw;
			goto out;
		}
		spin_unlock_bh(lock);
		st->state = TCP_SEQ_STATE_ESTABLISHED;
	}
out:
	return rc;
}

static void *established_get_next(struct seq_file *seq, void *cur)
{
	struct sock *sk = cur;
	struct inet_timewait_sock *tw;
	struct hlist_nulls_node *node;
	struct tcp_iter_state *st = seq->private;
	struct net *net = seq_file_net(seq);

	++st->num;
	++st->offset;

	if (st->state == TCP_SEQ_STATE_TIME_WAIT) {
		tw = cur;
		tw = tw_next(tw);
get_tw:
		while (tw && (tw->tw_family != st->family || !net_eq(twsk_net(tw), net))) {
			tw = tw_next(tw);
		}
		if (tw) {
			cur = tw;
			goto out;
		}
		spin_unlock_bh(inet_ehash_lockp(&tcp_hashinfo, st->bucket));
		st->state = TCP_SEQ_STATE_ESTABLISHED;

		/* Look for next non empty bucket */
		st->offset = 0;
		while (++st->bucket <= tcp_hashinfo.ehash_mask &&
				empty_bucket(st))
			;
		if (st->bucket > tcp_hashinfo.ehash_mask)
			return NULL;

		spin_lock_bh(inet_ehash_lockp(&tcp_hashinfo, st->bucket));
		sk = sk_nulls_head(&tcp_hashinfo.ehash[st->bucket].chain);
	} else
		sk = sk_nulls_next(sk);

	sk_nulls_for_each_from(sk, node) {
		if (sk->sk_family == st->family && net_eq(sock_net(sk), net))
			goto found;
	}

	st->state = TCP_SEQ_STATE_TIME_WAIT;
	tw = tw_head(&tcp_hashinfo.ehash[st->bucket].twchain);
	goto get_tw;
found:
	cur = sk;
out:
	return cur;
}

static void *established_get_idx(struct seq_file *seq, loff_t pos)
{
	struct tcp_iter_state *st = seq->private;
	void *rc;

	st->bucket = 0;
	rc = established_get_first(seq);

	while (rc && pos) {
		rc = established_get_next(seq, rc);
		--pos;
	}
	return rc;
}

static void *tcp_get_idx(struct seq_file *seq, loff_t pos)
{
	void *rc;
	struct tcp_iter_state *st = seq->private;

	st->state = TCP_SEQ_STATE_LISTENING;
	rc	  = listening_get_idx(seq, &pos);

	if (!rc) {
		st->state = TCP_SEQ_STATE_ESTABLISHED;
		rc	  = established_get_idx(seq, pos);
	}

	return rc;
}

static void *tcp_seek_last_pos(struct seq_file *seq)
{
	struct tcp_iter_state *st = seq->private;
	int offset = st->offset;
	int orig_num = st->num;
	void *rc = NULL;

	switch (st->state) {
	case TCP_SEQ_STATE_OPENREQ:
	case TCP_SEQ_STATE_LISTENING:
		if (st->bucket >= INET_LHTABLE_SIZE)
			break;
		st->state = TCP_SEQ_STATE_LISTENING;
		rc = listening_get_next(seq, NULL);
		while (offset-- && rc)
			rc = listening_get_next(seq, rc);
		if (rc)
			break;
		st->bucket = 0;
		/* Fallthrough */
	case TCP_SEQ_STATE_ESTABLISHED:
	case TCP_SEQ_STATE_TIME_WAIT:
		st->state = TCP_SEQ_STATE_ESTABLISHED;
		if (st->bucket > tcp_hashinfo.ehash_mask)
			break;
		rc = established_get_first(seq);
		while (offset-- && rc)
			rc = established_get_next(seq, rc);
	}

	st->num = orig_num;

	return rc;
}

static void *tcp_seq_start(struct seq_file *seq, loff_t *pos)
{
	struct tcp_iter_state *st = seq->private;
	void *rc;

	if (*pos && *pos == st->last_pos) {
		rc = tcp_seek_last_pos(seq);
		if (rc)
			goto out;
	}

	st->state = TCP_SEQ_STATE_LISTENING;
	st->num = 0;
	st->bucket = 0;
	st->offset = 0;
	rc = *pos ? tcp_get_idx(seq, *pos - 1) : SEQ_START_TOKEN;

out:
	st->last_pos = *pos;
	return rc;
}

static void *tcp_seq_next(struct seq_file *seq, void *v, loff_t *pos)
{
	struct tcp_iter_state *st = seq->private;
	void *rc = NULL;

	if (v == SEQ_START_TOKEN) {
		rc = tcp_get_idx(seq, 0);
		goto out;
	}

	switch (st->state) {
	case TCP_SEQ_STATE_OPENREQ:
	case TCP_SEQ_STATE_LISTENING:
		rc = listening_get_next(seq, v);
		if (!rc) {
			st->state = TCP_SEQ_STATE_ESTABLISHED;
			st->bucket = 0;
			st->offset = 0;
			rc	  = established_get_first(seq);
		}
		break;
	case TCP_SEQ_STATE_ESTABLISHED:
	case TCP_SEQ_STATE_TIME_WAIT:
		rc = established_get_next(seq, v);
		break;
	}
out:
	++*pos;
	st->last_pos = *pos;
	return rc;
}

static void tcp_seq_stop(struct seq_file *seq, void *v)
{
	struct tcp_iter_state *st = seq->private;

	switch (st->state) {
	case TCP_SEQ_STATE_OPENREQ:
		if (v) {
			struct inet_connection_sock *icsk = inet_csk(st->syn_wait_sk);
			read_unlock_bh(&icsk->icsk_accept_queue.syn_wait_lock);
		}
	case TCP_SEQ_STATE_LISTENING:
		if (v != SEQ_START_TOKEN)
			spin_unlock_bh(&tcp_hashinfo.listening_hash[st->bucket].lock);
		break;
	case TCP_SEQ_STATE_TIME_WAIT:
	case TCP_SEQ_STATE_ESTABLISHED:
		if (v)
			spin_unlock_bh(inet_ehash_lockp(&tcp_hashinfo, st->bucket));
		break;
	}
}

int tcp_seq_open(struct inode *inode, struct file *file)
{
	struct tcp_seq_afinfo *afinfo = PDE(inode)->data;
	struct tcp_iter_state *s;
	int err;

	err = seq_open_net(inode, file, &afinfo->seq_ops,
			  sizeof(struct tcp_iter_state));
	if (err < 0)
		return err;

	s = ((struct seq_file *)file->private_data)->private;
	s->family		= afinfo->family;
	s->last_pos 		= 0;
	return 0;
}
EXPORT_SYMBOL(tcp_seq_open);

int tcp_proc_register(struct net *net, struct tcp_seq_afinfo *afinfo)
{
	int rc = 0;
	struct proc_dir_entry *p;

	afinfo->seq_ops.start		= tcp_seq_start;
	afinfo->seq_ops.next		= tcp_seq_next;
	afinfo->seq_ops.stop		= tcp_seq_stop;

	p = proc_create_data(afinfo->name, S_IRUGO, net->proc_net,
			     afinfo->seq_fops, afinfo);
	if (!p)
		rc = -ENOMEM;
	return rc;
}
EXPORT_SYMBOL(tcp_proc_register);

void tcp_proc_unregister(struct net *net, struct tcp_seq_afinfo *afinfo)
{
	proc_net_remove(net, afinfo->name);
}
EXPORT_SYMBOL(tcp_proc_unregister);

static void get_openreq4(const struct sock *sk, const struct request_sock *req,
			 struct seq_file *f, int i, kuid_t uid, int *len)
{
	const struct inet_request_sock *ireq = inet_rsk(req);
	long delta = req->expires - jiffies;

	seq_printf(f, "%4d: %08X:%04X %08X:%04X"
		" %02X %08X:%08X %02X:%08lX %08X %5d %8d %u %d %pK%n",
		i,
		ireq->loc_addr,
		ntohs(inet_sk(sk)->inet_sport),
		ireq->rmt_addr,
		ntohs(ireq->rmt_port),
		TCP_SYN_RECV,
		0, 0, /* could print option size, but that is af dependent. */
		1,    /* timers active (only the expire timer) */
		jiffies_delta_to_clock_t(delta),
		req->retrans,
		from_kuid_munged(seq_user_ns(f), uid),
		0,  /* non standard timer */
		0, /* open_requests have no inode */
		atomic_read(&sk->sk_refcnt),
		req,
		len);
}

static void get_tcp4_sock(struct sock *sk, struct seq_file *f, int i, int *len)
{
	int timer_active;
	unsigned long timer_expires;
	const struct tcp_sock *tp = tcp_sk(sk);
	const struct inet_connection_sock *icsk = inet_csk(sk);
	const struct inet_sock *inet = inet_sk(sk);
	struct fastopen_queue *fastopenq = icsk->icsk_accept_queue.fastopenq;
	__be32 dest = inet->inet_daddr;
	__be32 src = inet->inet_rcv_saddr;
	__u16 destp = ntohs(inet->inet_dport);
	__u16 srcp = ntohs(inet->inet_sport);
	int rx_queue;

	if (icsk->icsk_pending == ICSK_TIME_RETRANS) {
		timer_active	= 1;
		timer_expires	= icsk->icsk_timeout;
	} else if (icsk->icsk_pending == ICSK_TIME_PROBE0) {
		timer_active	= 4;
		timer_expires	= icsk->icsk_timeout;
	} else if (timer_pending(&sk->sk_timer)) {
		timer_active	= 2;
		timer_expires	= sk->sk_timer.expires;
	} else {
		timer_active	= 0;
		timer_expires = jiffies;
	}

	if (sk->sk_state == TCP_LISTEN)
		rx_queue = sk->sk_ack_backlog;
	else
		/*
		 * because we dont lock socket, we might find a transient negative value
		 */
		rx_queue = max_t(int, tp->rcv_nxt - tp->copied_seq, 0);

	seq_printf(f, "%4d: %08X:%04X %08X:%04X %02X %08X:%08X %02X:%08lX "
			"%08X %5d %8d %lu %d %pK %lu %lu %u %u %d%n",
		i, src, srcp, dest, destp, sk->sk_state,
		tp->write_seq - tp->snd_una,
		rx_queue,
		timer_active,
		jiffies_delta_to_clock_t(timer_expires - jiffies),
		icsk->icsk_retransmits,
		from_kuid_munged(seq_user_ns(f), sock_i_uid(sk)),
		icsk->icsk_probes_out,
		sock_i_ino(sk),
		atomic_read(&sk->sk_refcnt), sk,
		jiffies_to_clock_t(icsk->icsk_rto),
		jiffies_to_clock_t(icsk->icsk_ack.ato),
		(icsk->icsk_ack.quick << 1) | icsk->icsk_ack.pingpong,
		tp->snd_cwnd,
		sk->sk_state == TCP_LISTEN ?
		    (fastopenq ? fastopenq->max_qlen : 0) :
		    (tcp_in_initial_slowstart(tp) ? -1 : tp->snd_ssthresh),
		len);
}

static void get_timewait4_sock(const struct inet_timewait_sock *tw,
			       struct seq_file *f, int i, int *len)
{
	__be32 dest, src;
	__u16 destp, srcp;
	long delta = tw->tw_ttd - jiffies;

	dest  = tw->tw_daddr;
	src   = tw->tw_rcv_saddr;
	destp = ntohs(tw->tw_dport);
	srcp  = ntohs(tw->tw_sport);

	seq_printf(f, "%4d: %08X:%04X %08X:%04X"
		" %02X %08X:%08X %02X:%08lX %08X %5d %8d %d %d %pK%n",
		i, src, srcp, dest, destp, tw->tw_substate, 0, 0,
		3, jiffies_delta_to_clock_t(delta), 0, 0, 0, 0,
		atomic_read(&tw->tw_refcnt), tw, len);
}

#define TMPSZ 150

static int tcp4_seq_show(struct seq_file *seq, void *v)
{
	struct tcp_iter_state *st;
	int len;

	if (v == SEQ_START_TOKEN) {
		seq_printf(seq, "%-*s\n", TMPSZ - 1,
			   "  sl  local_address rem_address   st tx_queue "
			   "rx_queue tr tm->when retrnsmt   uid  timeout "
			   "inode");
		goto out;
	}
	st = seq->private;

	switch (st->state) {
	case TCP_SEQ_STATE_LISTENING:
	case TCP_SEQ_STATE_ESTABLISHED:
		get_tcp4_sock(v, seq, st->num, &len);
		break;
	case TCP_SEQ_STATE_OPENREQ:
		get_openreq4(st->syn_wait_sk, v, seq, st->num, st->uid, &len);
		break;
	case TCP_SEQ_STATE_TIME_WAIT:
		get_timewait4_sock(v, seq, st->num, &len);
		break;
	}
	seq_printf(seq, "%*s\n", TMPSZ - 1 - len, "");
out:
	return 0;
}

static const struct file_operations tcp_afinfo_seq_fops = {
	.owner   = THIS_MODULE,
	.open    = tcp_seq_open,
	.read    = seq_read,
	.llseek  = seq_lseek,
	.release = seq_release_net
};

static struct tcp_seq_afinfo tcp4_seq_afinfo = {
	.name		= "tcp",
	.family		= AF_INET,
	.seq_fops	= &tcp_afinfo_seq_fops,
	.seq_ops	= {
		.show		= tcp4_seq_show,
	},
};

static int __net_init tcp4_proc_init_net(struct net *net)
{
	return tcp_proc_register(net, &tcp4_seq_afinfo);
}

static void __net_exit tcp4_proc_exit_net(struct net *net)
{
	tcp_proc_unregister(net, &tcp4_seq_afinfo);
}

static struct pernet_operations tcp4_net_ops = {
	.init = tcp4_proc_init_net,
	.exit = tcp4_proc_exit_net,
};

int __init tcp4_proc_init(void)
{
	return register_pernet_subsys(&tcp4_net_ops);
}

void tcp4_proc_exit(void)
{
	unregister_pernet_subsys(&tcp4_net_ops);
}
#endif /* CONFIG_PROC_FS */

struct sk_buff **tcp4_gro_receive(struct sk_buff **head, struct sk_buff *skb)
{
	const struct iphdr *iph = skb_gro_network_header(skb);
	__wsum wsum;
	__sum16 sum;

	switch (skb->ip_summed) {
	case CHECKSUM_COMPLETE:
		if (!tcp_v4_check(skb_gro_len(skb), iph->saddr, iph->daddr,
				  skb->csum)) {
			skb->ip_summed = CHECKSUM_UNNECESSARY;
			break;
		}
flush:
		NAPI_GRO_CB(skb)->flush = 1;
		return NULL;

	case CHECKSUM_NONE:
		wsum = csum_tcpudp_nofold(iph->saddr, iph->daddr,
					  skb_gro_len(skb), IPPROTO_TCP, 0);
		sum = csum_fold(skb_checksum(skb,
					     skb_gro_offset(skb),
					     skb_gro_len(skb),
					     wsum));
		if (sum)
			goto flush;

		skb->ip_summed = CHECKSUM_UNNECESSARY;
		break;
	}

	return tcp_gro_receive(head, skb);
}

int tcp4_gro_complete(struct sk_buff *skb)
{
	const struct iphdr *iph = ip_hdr(skb);
	struct tcphdr *th = tcp_hdr(skb);

	th->check = ~tcp_v4_check(skb->len - skb_transport_offset(skb),
				  iph->saddr, iph->daddr, 0);
	skb_shinfo(skb)->gso_type = SKB_GSO_TCPV4;

	return tcp_gro_complete(skb);
}

struct proto tcp_prot = {
	.name			= "TCP",
	.owner			= THIS_MODULE,
	.close			= tcp_close,
	.connect		= tcp_v4_connect,
	.disconnect		= tcp_disconnect,
	.accept			= inet_csk_accept,
	.ioctl			= tcp_ioctl,
	.init			= tcp_v4_init_sock,
	.destroy		= tcp_v4_destroy_sock,
	.shutdown		= tcp_shutdown,
	.setsockopt		= tcp_setsockopt,
	.getsockopt		= tcp_getsockopt,
	.recvmsg		= tcp_recvmsg,
	.sendmsg		= tcp_sendmsg,
	.sendpage		= tcp_sendpage,
	.backlog_rcv		= tcp_v4_do_rcv,
	.release_cb		= tcp_release_cb,
	.mtu_reduced		= tcp_v4_mtu_reduced,
	.hash			= inet_hash,
	.unhash			= inet_unhash,
	.get_port		= inet_csk_get_port,
	.enter_memory_pressure	= tcp_enter_memory_pressure,
	.sockets_allocated	= &tcp_sockets_allocated,
	.orphan_count		= &tcp_orphan_count,
	.memory_allocated	= &tcp_memory_allocated,
	.memory_pressure	= &tcp_memory_pressure,
	.sysctl_wmem		= sysctl_tcp_wmem,
	.sysctl_rmem		= sysctl_tcp_rmem,
	.max_header		= MAX_TCP_HEADER,
	.obj_size		= sizeof(struct tcp_sock),
	.slab_flags		= SLAB_DESTROY_BY_RCU,
	.twsk_prot		= &tcp_timewait_sock_ops,
	.rsk_prot		= &tcp_request_sock_ops,
	.h.hashinfo		= &tcp_hashinfo,
	.no_autobind		= true,
#ifdef CONFIG_COMPAT
	.compat_setsockopt	= compat_tcp_setsockopt,
	.compat_getsockopt	= compat_tcp_getsockopt,
#endif
#ifdef CONFIG_MEMCG_KMEM
	.init_cgroup		= tcp_init_cgroup,
	.destroy_cgroup		= tcp_destroy_cgroup,
	.proto_cgroup		= tcp_proto_cgroup,
#endif
};
EXPORT_SYMBOL(tcp_prot);

static int __net_init tcp_sk_init(struct net *net)
{
	return 0;
}

static void __net_exit tcp_sk_exit(struct net *net)
{
}

static void __net_exit tcp_sk_exit_batch(struct list_head *net_exit_list)
{
	inet_twsk_purge(&tcp_hashinfo, &tcp_death_row, AF_INET);
}

static struct pernet_operations __net_initdata tcp_sk_ops = {
       .init	   = tcp_sk_init,
       .exit	   = tcp_sk_exit,
       .exit_batch = tcp_sk_exit_batch,
};

void __init tcp_v4_init(void)
{
	inet_hashinfo_init(&tcp_hashinfo);
	if (register_pernet_subsys(&tcp_sk_ops))
		panic("Failed to create the TCP control socket.\n");
}<|MERGE_RESOLUTION|>--- conflicted
+++ resolved
@@ -402,11 +402,7 @@
 	}
 
 	icsk = inet_csk(sk);
-<<<<<<< HEAD
-	tp = tcp_sk(sk);
 	req = tp->fastopen_rsk;
-=======
->>>>>>> b5caec09
 	seq = ntohl(th->seq);
 	if (sk->sk_state != TCP_LISTEN &&
 	    !between(seq, tp->snd_una, tp->snd_nxt) &&
@@ -450,13 +446,9 @@
 		    !icsk->icsk_backoff)
 			break;
 
-<<<<<<< HEAD
 		/* XXX (TFO) - revisit the following logic for TFO */
 
-		if (sock_owned_by_user(sk))
-=======
 		if (sock_owned_by_user(meta_sk))
->>>>>>> b5caec09
 			break;
 
 		icsk->icsk_backoff--;
@@ -888,17 +880,12 @@
 void tcp_v4_reqsk_send_ack(struct sock *sk, struct sk_buff *skb,
 			   struct request_sock *req)
 {
-<<<<<<< HEAD
 	/* sk->sk_state == TCP_LISTEN -> for regular TCP_SYN_RECV
 	 * sk->sk_state == TCP_SYN_RECV -> for Fast Open.
 	 */
 	tcp_v4_send_ack(skb, (sk->sk_state == TCP_LISTEN) ?
 			tcp_rsk(req)->snt_isn + 1 : tcp_sk(sk)->snd_nxt,
-			tcp_rsk(req)->rcv_nxt, req->rcv_wnd,
-=======
-	tcp_v4_send_ack(skb, tcp_rsk(req)->snt_isn + 1,
-			tcp_rsk(req)->rcv_isn + 1, 0, req->rcv_wnd,
->>>>>>> b5caec09
+			tcp_rsk(req)->rcv_nxt, 0, req->rcv_wnd,
 			req->ts_recent,
 			0,
 			tcp_md5_do_lookup(sk, (union tcp_md5_addr *)&ip_hdr(skb)->daddr,
@@ -992,12 +979,7 @@
 /*
  * Save and compile IPv4 options into the request_sock if needed.
  */
-<<<<<<< HEAD
-static struct ip_options_rcu *tcp_v4_save_options(struct sk_buff *skb)
-=======
-struct ip_options_rcu *tcp_v4_save_options(struct sock *sk,
-					   struct sk_buff *skb)
->>>>>>> b5caec09
+struct ip_options_rcu *tcp_v4_save_options(struct sk_buff *skb)
 {
 	const struct ip_options *opt = &(IPCB(skb)->opt);
 	struct ip_options_rcu *dopt = NULL;
@@ -1566,7 +1548,7 @@
 	tmp_opt.user_mss  = tp->rx_opt.user_mss;
 	mopt.dss_csum = 0;
 	mptcp_init_mp_opt(&mopt);
-	tcp_parse_options(skb, &tmp_opt, &hash_location, &mopt, 0, NULL);
+	tcp_parse_options(skb, &tmp_opt, &hash_location, &mopt, 0, want_cookie ? NULL : &foc);
 
 #ifdef CONFIG_MPTCP
 	if (tmp_opt.saw_mpc && tmp_opt.is_mp_join) {
@@ -1622,15 +1604,6 @@
 	tcp_rsk(req)->af_specific = &tcp_request_sock_ipv4_ops;
 #endif
 
-<<<<<<< HEAD
-	tcp_clear_options(&tmp_opt);
-	tmp_opt.mss_clamp = TCP_MSS_DEFAULT;
-	tmp_opt.user_mss  = tp->rx_opt.user_mss;
-	tcp_parse_options(skb, &tmp_opt, &hash_location, 0,
-	    want_cookie ? NULL : &foc);
-
-=======
->>>>>>> b5caec09
 	if (tmp_opt.cookie_plus > 0 &&
 	    tmp_opt.saw_tstamp &&
 	    !tp->rx_opt.cookie_out_never &&
