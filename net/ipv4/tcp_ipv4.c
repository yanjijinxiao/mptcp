--- conflicted
+++ resolved
@@ -881,20 +881,6 @@
 	return err;
 }
 
-<<<<<<< HEAD
-=======
-static int tcp_v4_rtx_synack(struct sock *sk, struct request_sock *req)
-{
-	int res = tcp_v4_send_synack(sk, NULL, req, 0);
-
-	if (!res) {
-		TCP_INC_STATS_BH(sock_net(sk), TCP_MIB_RETRANSSEGS);
-		NET_INC_STATS_BH(sock_net(sk), LINUX_MIB_TCPSYNRETRANS);
-	}
-	return res;
-}
-
->>>>>>> 1860e379
 /*
  *	IPv4 request_sock destructor.
  */
@@ -1322,7 +1308,6 @@
 	.md5_lookup	=	tcp_v4_reqsk_md5_lookup,
 	.calc_md5_hash	=	tcp_v4_md5_hash_skb,
 #endif
-<<<<<<< HEAD
 	.init_req	=	tcp_v4_init_req,
 #ifdef CONFIG_SYN_COOKIES
 	.cookie_init_seq =	cookie_v4_init_sequence,
@@ -1332,189 +1317,6 @@
 	.send_synack	=	tcp_v4_send_synack,
 	.queue_hash_add =	inet_csk_reqsk_queue_hash_add,
 };
-=======
-
-static bool tcp_fastopen_check(struct sock *sk, struct sk_buff *skb,
-			       struct request_sock *req,
-			       struct tcp_fastopen_cookie *foc,
-			       struct tcp_fastopen_cookie *valid_foc)
-{
-	bool skip_cookie = false;
-	struct fastopen_queue *fastopenq;
-
-	if (likely(!fastopen_cookie_present(foc))) {
-		/* See include/net/tcp.h for the meaning of these knobs */
-		if ((sysctl_tcp_fastopen & TFO_SERVER_ALWAYS) ||
-		    ((sysctl_tcp_fastopen & TFO_SERVER_COOKIE_NOT_REQD) &&
-		    (TCP_SKB_CB(skb)->end_seq != TCP_SKB_CB(skb)->seq + 1)))
-			skip_cookie = true; /* no cookie to validate */
-		else
-			return false;
-	}
-	fastopenq = inet_csk(sk)->icsk_accept_queue.fastopenq;
-	/* A FO option is present; bump the counter. */
-	NET_INC_STATS_BH(sock_net(sk), LINUX_MIB_TCPFASTOPENPASSIVE);
-
-	/* Make sure the listener has enabled fastopen, and we don't
-	 * exceed the max # of pending TFO requests allowed before trying
-	 * to validating the cookie in order to avoid burning CPU cycles
-	 * unnecessarily.
-	 *
-	 * XXX (TFO) - The implication of checking the max_qlen before
-	 * processing a cookie request is that clients can't differentiate
-	 * between qlen overflow causing Fast Open to be disabled
-	 * temporarily vs a server not supporting Fast Open at all.
-	 */
-	if ((sysctl_tcp_fastopen & TFO_SERVER_ENABLE) == 0 ||
-	    fastopenq == NULL || fastopenq->max_qlen == 0)
-		return false;
-
-	if (fastopenq->qlen >= fastopenq->max_qlen) {
-		struct request_sock *req1;
-		spin_lock(&fastopenq->lock);
-		req1 = fastopenq->rskq_rst_head;
-		if ((req1 == NULL) || time_after(req1->expires, jiffies)) {
-			spin_unlock(&fastopenq->lock);
-			NET_INC_STATS_BH(sock_net(sk),
-			    LINUX_MIB_TCPFASTOPENLISTENOVERFLOW);
-			/* Avoid bumping LINUX_MIB_TCPFASTOPENPASSIVEFAIL*/
-			foc->len = -1;
-			return false;
-		}
-		fastopenq->rskq_rst_head = req1->dl_next;
-		fastopenq->qlen--;
-		spin_unlock(&fastopenq->lock);
-		reqsk_free(req1);
-	}
-	if (skip_cookie) {
-		tcp_rsk(req)->rcv_nxt = TCP_SKB_CB(skb)->end_seq;
-		return true;
-	}
-
-	if (foc->len == TCP_FASTOPEN_COOKIE_SIZE) {
-		if ((sysctl_tcp_fastopen & TFO_SERVER_COOKIE_NOT_CHKED) == 0) {
-			tcp_fastopen_cookie_gen(ip_hdr(skb)->saddr,
-						ip_hdr(skb)->daddr, valid_foc);
-			if ((valid_foc->len != TCP_FASTOPEN_COOKIE_SIZE) ||
-			    memcmp(&foc->val[0], &valid_foc->val[0],
-			    TCP_FASTOPEN_COOKIE_SIZE) != 0)
-				return false;
-			valid_foc->len = -1;
-		}
-		/* Acknowledge the data received from the peer. */
-		tcp_rsk(req)->rcv_nxt = TCP_SKB_CB(skb)->end_seq;
-		return true;
-	} else if (foc->len == 0) { /* Client requesting a cookie */
-		tcp_fastopen_cookie_gen(ip_hdr(skb)->saddr,
-					ip_hdr(skb)->daddr, valid_foc);
-		NET_INC_STATS_BH(sock_net(sk),
-		    LINUX_MIB_TCPFASTOPENCOOKIEREQD);
-	} else {
-		/* Client sent a cookie with wrong size. Treat it
-		 * the same as invalid and return a valid one.
-		 */
-		tcp_fastopen_cookie_gen(ip_hdr(skb)->saddr,
-					ip_hdr(skb)->daddr, valid_foc);
-	}
-	return false;
-}
-
-static int tcp_v4_conn_req_fastopen(struct sock *sk,
-				    struct sk_buff *skb,
-				    struct sk_buff *skb_synack,
-				    struct request_sock *req)
-{
-	struct tcp_sock *tp = tcp_sk(sk);
-	struct request_sock_queue *queue = &inet_csk(sk)->icsk_accept_queue;
-	const struct inet_request_sock *ireq = inet_rsk(req);
-	struct sock *child;
-	int err;
-
-	req->num_retrans = 0;
-	req->num_timeout = 0;
-	req->sk = NULL;
-
-	child = inet_csk(sk)->icsk_af_ops->syn_recv_sock(sk, skb, req, NULL);
-	if (child == NULL) {
-		NET_INC_STATS_BH(sock_net(sk),
-				 LINUX_MIB_TCPFASTOPENPASSIVEFAIL);
-		kfree_skb(skb_synack);
-		return -1;
-	}
-	err = ip_build_and_send_pkt(skb_synack, sk, ireq->ir_loc_addr,
-				    ireq->ir_rmt_addr, ireq->opt);
-	err = net_xmit_eval(err);
-	if (!err)
-		tcp_rsk(req)->snt_synack = tcp_time_stamp;
-	/* XXX (TFO) - is it ok to ignore error and continue? */
-
-	spin_lock(&queue->fastopenq->lock);
-	queue->fastopenq->qlen++;
-	spin_unlock(&queue->fastopenq->lock);
-
-	/* Initialize the child socket. Have to fix some values to take
-	 * into account the child is a Fast Open socket and is created
-	 * only out of the bits carried in the SYN packet.
-	 */
-	tp = tcp_sk(child);
-
-	tp->fastopen_rsk = req;
-	/* Do a hold on the listner sk so that if the listener is being
-	 * closed, the child that has been accepted can live on and still
-	 * access listen_lock.
-	 */
-	sock_hold(sk);
-	tcp_rsk(req)->listener = sk;
-
-	/* RFC1323: The window in SYN & SYN/ACK segments is never
-	 * scaled. So correct it appropriately.
-	 */
-	tp->snd_wnd = ntohs(tcp_hdr(skb)->window);
-
-	/* Activate the retrans timer so that SYNACK can be retransmitted.
-	 * The request socket is not added to the SYN table of the parent
-	 * because it's been added to the accept queue directly.
-	 */
-	inet_csk_reset_xmit_timer(child, ICSK_TIME_RETRANS,
-	    TCP_TIMEOUT_INIT, TCP_RTO_MAX);
-
-	/* Add the child socket directly into the accept queue */
-	inet_csk_reqsk_queue_add(sk, req, child);
-
-	/* Now finish processing the fastopen child socket. */
-	inet_csk(child)->icsk_af_ops->rebuild_header(child);
-	tcp_init_congestion_control(child);
-	tcp_mtup_init(child);
-	tcp_init_metrics(child);
-	tcp_init_buffer_space(child);
-
-	/* Queue the data carried in the SYN packet. We need to first
-	 * bump skb's refcnt because the caller will attempt to free it.
-	 *
-	 * XXX (TFO) - we honor a zero-payload TFO request for now.
-	 * (Any reason not to?)
-	 */
-	if (TCP_SKB_CB(skb)->end_seq == TCP_SKB_CB(skb)->seq + 1) {
-		/* Don't queue the skb if there is no payload in SYN.
-		 * XXX (TFO) - How about SYN+FIN?
-		 */
-		tp->rcv_nxt = TCP_SKB_CB(skb)->end_seq;
-	} else {
-		skb = skb_get(skb);
-		skb_dst_drop(skb);
-		__skb_pull(skb, tcp_hdr(skb)->doff * 4);
-		skb_set_owner_r(skb, child);
-		__skb_queue_tail(&child->sk_receive_queue, skb);
-		tp->rcv_nxt = TCP_SKB_CB(skb)->end_seq;
-		tp->syn_data_acked = 1;
-	}
-	sk->sk_data_ready(sk);
-	bh_unlock_sock(child);
-	sock_put(child);
-	WARN_ON(req->sk == NULL);
-	return 0;
-}
->>>>>>> 1860e379
 
 int tcp_v4_conn_request(struct sock *sk, struct sk_buff *skb)
 {
