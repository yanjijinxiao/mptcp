--- conflicted
+++ resolved
@@ -936,10 +936,10 @@
 	 * is fully established.
 	 */
 	if (((1 << sk->sk_state) & ~(TCPF_ESTABLISHED | TCPF_CLOSE_WAIT)) &&
-<<<<<<< HEAD
 	    !tcp_passive_fastopen(mptcp(tp) && tp->mpcb->master_sk ?
 				  tp->mpcb->master_sk : sk)) {
-		if ((err = sk_stream_wait_connect(sk, &timeo)) != 0)
+		err = sk_stream_wait_connect(sk, &timeo);
+		if (err != 0)
 			goto out_err;
 	}
 
@@ -963,16 +963,7 @@
 			sock_rps_record_flow(sk_it);
 	}
 
-	clear_bit(SOCK_ASYNC_NOSPACE, &sk->sk_socket->flags);
-=======
-	    !tcp_passive_fastopen(sk)) {
-		err = sk_stream_wait_connect(sk, &timeo);
-		if (err != 0)
-			goto out_err;
-	}
-
 	sk_clear_bit(SOCKWQ_ASYNC_NOSPACE, sk);
->>>>>>> afd2ff9b
 
 	mss_now = tcp_send_mss(sk, &size_goal, flags);
 	copied = 0;
@@ -1181,15 +1172,10 @@
 	 * is fully established.
 	 */
 	if (((1 << sk->sk_state) & ~(TCPF_ESTABLISHED | TCPF_CLOSE_WAIT)) &&
-<<<<<<< HEAD
 	    !tcp_passive_fastopen(mptcp(tp) && tp->mpcb->master_sk ?
 				  tp->mpcb->master_sk : sk)) {
-		if ((err = sk_stream_wait_connect(sk, &timeo)) != 0)
-=======
-	    !tcp_passive_fastopen(sk)) {
 		err = sk_stream_wait_connect(sk, &timeo);
 		if (err != 0)
->>>>>>> afd2ff9b
 			goto do_error;
 	}
 
