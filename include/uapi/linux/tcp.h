--- conflicted
+++ resolved
@@ -112,11 +112,8 @@
 #define TCP_FASTOPEN		23	/* Enable FastOpen on listeners */
 #define TCP_TIMESTAMP		24
 #define TCP_NOTSENT_LOWAT	25	/* limit number of unsent bytes in write queue */
-<<<<<<< HEAD
-#define MPTCP_ENABLED		26
-=======
 #define TCP_CC_INFO		26	/* Get Congestion Control (optional) info */
->>>>>>> b953c0d2
+#define MPTCP_ENABLED		42
 
 struct tcp_repair_opt {
 	__u32	opt_code;
