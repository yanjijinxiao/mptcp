/*
 * INET		An implementation of the TCP/IP protocol suite for the LINUX
 *		operating system.  INET is implemented using the  BSD Socket
 *		interface as the means of communication with the user level.
 *
 *		Definitions for the TCP module.
 *
 * Version:	@(#)tcp.h	1.0.5	05/23/93
 *
 * Authors:	Ross Biro
 *		Fred N. van Kempen, <waltje@uWalt.NL.Mugnet.ORG>
 *
 *		This program is free software; you can redistribute it and/or
 *		modify it under the terms of the GNU General Public License
 *		as published by the Free Software Foundation; either version
 *		2 of the License, or (at your option) any later version.
 */
#ifndef _TCP_H
#define _TCP_H

#define FASTRETRANS_DEBUG 1

#include <linux/list.h>
#include <linux/tcp.h>
#include <linux/bug.h>
#include <linux/slab.h>
#include <linux/cache.h>
#include <linux/percpu.h>
#include <linux/skbuff.h>
#include <linux/cryptohash.h>
#include <linux/kref.h>
#include <linux/ktime.h>

#include <net/inet_connection_sock.h>
#include <net/inet_timewait_sock.h>
#include <net/inet_hashtables.h>
#include <net/checksum.h>
#include <net/request_sock.h>
#include <net/sock.h>
#include <net/snmp.h>
#include <net/ip.h>
#include <net/tcp_states.h>
#include <net/inet_ecn.h>
#include <net/dst.h>

#include <linux/seq_file.h>
#include <linux/memcontrol.h>

#include <linux/bpf.h>
#include <linux/filter.h>
#include <linux/bpf-cgroup.h>

extern struct inet_hashinfo tcp_hashinfo;

extern struct percpu_counter tcp_orphan_count;
void tcp_time_wait(struct sock *sk, int state, int timeo);

#define MAX_TCP_HEADER	(128 + MAX_HEADER)
#define MAX_TCP_OPTION_SPACE 40

/*
 * Never offer a window over 32767 without using window scaling. Some
 * poor stacks do signed 16bit maths!
 */
#define MAX_TCP_WINDOW		32767U

/* Minimal accepted MSS. It is (60+60+8) - (20+20). */
#define TCP_MIN_MSS		88U

/* The least MTU to use for probing */
#define TCP_BASE_MSS		1024

/* probing interval, default to 10 minutes as per RFC4821 */
#define TCP_PROBE_INTERVAL	600

/* Specify interval when tcp mtu probing will stop */
#define TCP_PROBE_THRESHOLD	8

/* After receiving this amount of duplicate ACKs fast retransmit starts. */
#define TCP_FASTRETRANS_THRESH 3

/* Maximal number of ACKs sent quickly to accelerate slow-start. */
#define TCP_MAX_QUICKACKS	16U

/* Maximal number of window scale according to RFC1323 */
#define TCP_MAX_WSCALE		14U

/* urg_data states */
#define TCP_URG_VALID	0x0100
#define TCP_URG_NOTYET	0x0200
#define TCP_URG_READ	0x0400

#define TCP_RETR1	3	/*
				 * This is how many retries it does before it
				 * tries to figure out if the gateway is
				 * down. Minimal RFC value is 3; it corresponds
				 * to ~3sec-8min depending on RTO.
				 */

#define TCP_RETR2	15	/*
				 * This should take at least
				 * 90 minutes to time out.
				 * RFC1122 says that the limit is 100 sec.
				 * 15 is ~13-30min depending on RTO.
				 */

#define TCP_SYN_RETRIES	 6	/* This is how many retries are done
				 * when active opening a connection.
				 * RFC1122 says the minimum retry MUST
				 * be at least 180secs.  Nevertheless
				 * this value is corresponding to
				 * 63secs of retransmission with the
				 * current initial RTO.
				 */

#define TCP_SYNACK_RETRIES 5	/* This is how may retries are done
				 * when passive opening a connection.
				 * This is corresponding to 31secs of
				 * retransmission with the current
				 * initial RTO.
				 */

#define TCP_TIMEWAIT_LEN (60*HZ) /* how long to wait to destroy TIME-WAIT
				  * state, about 60 seconds	*/
#define TCP_FIN_TIMEOUT	TCP_TIMEWAIT_LEN
                                 /* BSD style FIN_WAIT2 deadlock breaker.
				  * It used to be 3min, new value is 60sec,
				  * to combine FIN-WAIT-2 timeout with
				  * TIME-WAIT timer.
				  */

#define TCP_DELACK_MAX	((unsigned)(HZ/5))	/* maximal time to delay before sending an ACK */
#if HZ >= 100
#define TCP_DELACK_MIN	((unsigned)(HZ/25))	/* minimal time to delay before sending an ACK */
#define TCP_ATO_MIN	((unsigned)(HZ/25))
#else
#define TCP_DELACK_MIN	4U
#define TCP_ATO_MIN	4U
#endif
#define TCP_RTO_MAX	((unsigned)(120*HZ))
#define TCP_RTO_MIN	((unsigned)(HZ/5))
#define TCP_TIMEOUT_INIT ((unsigned)(1*HZ))	/* RFC6298 2.1 initial RTO value	*/
#define TCP_TIMEOUT_FALLBACK ((unsigned)(3*HZ))	/* RFC 1122 initial RTO value, now
						 * used as a fallback RTO for the
						 * initial data transmission if no
						 * valid RTT sample has been acquired,
						 * most likely due to retrans in 3WHS.
						 */

#define TCP_RESOURCE_PROBE_INTERVAL ((unsigned)(HZ/2U)) /* Maximal interval between probes
					                 * for local resources.
					                 */
#define TCP_REO_TIMEOUT_MIN	(2000) /* Min RACK reordering timeout in usec */

#define TCP_KEEPALIVE_TIME	(120*60*HZ)	/* two hours */
#define TCP_KEEPALIVE_PROBES	9		/* Max of 9 keepalive probes	*/
#define TCP_KEEPALIVE_INTVL	(75*HZ)

#define MAX_TCP_KEEPIDLE	32767
#define MAX_TCP_KEEPINTVL	32767
#define MAX_TCP_KEEPCNT		127
#define MAX_TCP_SYNCNT		127

#define TCP_SYNQ_INTERVAL	(HZ/5)	/* Period of SYNACK timer */

#define TCP_PAWS_24DAYS	(60 * 60 * 24 * 24)
#define TCP_PAWS_MSL	60		/* Per-host timestamps are invalidated
					 * after this time. It should be equal
					 * (or greater than) TCP_TIMEWAIT_LEN
					 * to provide reliability equal to one
					 * provided by timewait state.
					 */
#define TCP_PAWS_WINDOW	1		/* Replay window for per-host
					 * timestamps. It must be less than
					 * minimal timewait lifetime.
					 */
/*
 *	TCP option
 */

#define TCPOPT_NOP		1	/* Padding */
#define TCPOPT_EOL		0	/* End of options */
#define TCPOPT_MSS		2	/* Segment size negotiating */
#define TCPOPT_WINDOW		3	/* Window scaling */
#define TCPOPT_SACK_PERM        4       /* SACK Permitted */
#define TCPOPT_SACK             5       /* SACK Block */
#define TCPOPT_TIMESTAMP	8	/* Better RTT estimations/PAWS */
#define TCPOPT_MD5SIG		19	/* MD5 Signature (RFC2385) */
#define TCPOPT_MPTCP		30
#define TCPOPT_FASTOPEN		34	/* Fast open (RFC7413) */
#define TCPOPT_EXP		254	/* Experimental */
/* Magic number to be after the option value for sharing TCP
 * experimental options. See draft-ietf-tcpm-experimental-options-00.txt
 */
#define TCPOPT_FASTOPEN_MAGIC	0xF989

/*
 *     TCP option lengths
 */

#define TCPOLEN_MSS            4
#define TCPOLEN_WINDOW         3
#define TCPOLEN_SACK_PERM      2
#define TCPOLEN_TIMESTAMP      10
#define TCPOLEN_MD5SIG         18
#define TCPOLEN_FASTOPEN_BASE  2
#define TCPOLEN_EXP_FASTOPEN_BASE  4

/* But this is what stacks really send out. */
#define TCPOLEN_TSTAMP_ALIGNED		12
#define TCPOLEN_WSCALE_ALIGNED		4
#define TCPOLEN_SACKPERM_ALIGNED	4
#define TCPOLEN_SACK_BASE		2
#define TCPOLEN_SACK_BASE_ALIGNED	4
#define TCPOLEN_SACK_PERBLOCK		8
#define TCPOLEN_MD5SIG_ALIGNED		20
#define TCPOLEN_MSS_ALIGNED		4

/* Flags in tp->nonagle */
#define TCP_NAGLE_OFF		1	/* Nagle's algo is disabled */
#define TCP_NAGLE_CORK		2	/* Socket is corked	    */
#define TCP_NAGLE_PUSH		4	/* Cork is overridden for already queued data */

/* TCP thin-stream limits */
#define TCP_THIN_LINEAR_RETRIES 6       /* After 6 linear retries, do exp. backoff */

/* TCP initial congestion window as per rfc6928 */
#define TCP_INIT_CWND		10

/* Bit Flags for sysctl_tcp_fastopen */
#define	TFO_CLIENT_ENABLE	1
#define	TFO_SERVER_ENABLE	2
#define	TFO_CLIENT_NO_COOKIE	4	/* Data in SYN w/o cookie option */

/* Accept SYN data w/o any cookie option */
#define	TFO_SERVER_COOKIE_NOT_REQD	0x200

/* Force enable TFO on all listeners, i.e., not requiring the
 * TCP_FASTOPEN socket option.
 */
#define	TFO_SERVER_WO_SOCKOPT1	0x400

/* Flags from tcp_input.c for tcp_ack */
#define FLAG_DATA               0x01 /* Incoming frame contained data.          */
#define FLAG_WIN_UPDATE         0x02 /* Incoming ACK was a window update.       */
#define FLAG_DATA_ACKED         0x04 /* This ACK acknowledged new data.         */
#define FLAG_RETRANS_DATA_ACKED 0x08 /* "" "" some of which was retransmitted.  */
#define FLAG_SYN_ACKED          0x10 /* This ACK acknowledged SYN.              */
#define FLAG_DATA_SACKED        0x20 /* New SACK.                               */
#define FLAG_ECE                0x40 /* ECE in this ACK                         */
#define FLAG_LOST_RETRANS       0x80 /* This ACK marks some retransmission lost */
#define FLAG_SLOWPATH           0x100 /* Do not skip RFC checks for window update.*/
#define FLAG_ORIG_SACK_ACKED    0x200 /* Never retransmitted data are (s)acked  */
#define FLAG_SND_UNA_ADVANCED   0x400 /* Snd_una was changed (!= FLAG_DATA_ACKED) */
#define FLAG_DSACKING_ACK       0x800 /* SACK blocks contained D-SACK info */
#define FLAG_SACK_RENEGING      0x2000 /* snd_una advanced to a sacked seq */
#define FLAG_UPDATE_TS_RECENT   0x4000 /* tcp_replace_ts_recent() */
#define MPTCP_FLAG_DATA_ACKED	0x8000

#define FLAG_ACKED              (FLAG_DATA_ACKED|FLAG_SYN_ACKED)
#define FLAG_NOT_DUP            (FLAG_DATA|FLAG_WIN_UPDATE|FLAG_ACKED)
#define FLAG_CA_ALERT           (FLAG_DATA_SACKED|FLAG_ECE)
#define FLAG_FORWARD_PROGRESS   (FLAG_ACKED|FLAG_DATA_SACKED)


/* sysctl variables for tcp */
extern int sysctl_tcp_fastopen;
extern int sysctl_tcp_retrans_collapse;
extern int sysctl_tcp_stdurg;
extern int sysctl_tcp_rfc1337;
extern int sysctl_tcp_abort_on_overflow;
extern int sysctl_tcp_max_orphans;
extern int sysctl_tcp_fack;
extern int sysctl_tcp_reordering;
extern int sysctl_tcp_max_reordering;
extern int sysctl_tcp_dsack;
extern long sysctl_tcp_mem[3];
extern int sysctl_tcp_wmem[3];
extern int sysctl_tcp_rmem[3];
extern int sysctl_tcp_app_win;
extern int sysctl_tcp_adv_win_scale;
extern int sysctl_tcp_frto;
extern int sysctl_tcp_low_latency;
extern int sysctl_tcp_nometrics_save;
extern int sysctl_tcp_moderate_rcvbuf;
extern int sysctl_tcp_tso_win_divisor;
extern int sysctl_tcp_workaround_signed_windows;
extern int sysctl_tcp_slow_start_after_idle;
extern int sysctl_tcp_thin_linear_timeouts;
extern int sysctl_tcp_thin_dupack;
extern int sysctl_tcp_early_retrans;
extern int sysctl_tcp_recovery;
#define TCP_RACK_LOSS_DETECTION  0x1 /* Use RACK to detect losses */

extern int sysctl_tcp_limit_output_bytes;
extern int sysctl_tcp_challenge_ack_limit;
extern int sysctl_tcp_min_tso_segs;
extern int sysctl_tcp_min_rtt_wlen;
extern int sysctl_tcp_autocorking;
extern int sysctl_tcp_invalid_ratelimit;
extern int sysctl_tcp_pacing_ss_ratio;
extern int sysctl_tcp_pacing_ca_ratio;

extern atomic_long_t tcp_memory_allocated;
extern struct percpu_counter tcp_sockets_allocated;
extern unsigned long tcp_memory_pressure;

/* optimized version of sk_under_memory_pressure() for TCP sockets */
static inline bool tcp_under_memory_pressure(const struct sock *sk)
{
	if (mem_cgroup_sockets_enabled && sk->sk_memcg &&
	    mem_cgroup_under_socket_pressure(sk->sk_memcg))
		return true;

	return tcp_memory_pressure;
}
/*
 * The next routines deal with comparing 32 bit unsigned ints
 * and worry about wraparound (automatic with unsigned arithmetic).
 */

static inline bool before(__u32 seq1, __u32 seq2)
{
        return (__s32)(seq1-seq2) < 0;
}
#define after(seq2, seq1) 	before(seq1, seq2)

/* is s2<=s1<=s3 ? */
static inline bool between(__u32 seq1, __u32 seq2, __u32 seq3)
{
	return seq3 - seq2 >= seq1 - seq2;
}

static inline bool tcp_out_of_memory(struct sock *sk)
{
	if (sk->sk_wmem_queued > SOCK_MIN_SNDBUF &&
	    sk_memory_allocated(sk) > sk_prot_mem_limits(sk, 2))
		return true;
	return false;
}

void sk_forced_mem_schedule(struct sock *sk, int size);

static inline bool tcp_too_many_orphans(struct sock *sk, int shift)
{
	struct percpu_counter *ocp = sk->sk_prot->orphan_count;
	int orphans = percpu_counter_read_positive(ocp);

	if (orphans << shift > sysctl_tcp_max_orphans) {
		orphans = percpu_counter_sum_positive(ocp);
		if (orphans << shift > sysctl_tcp_max_orphans)
			return true;
	}
	return false;
}

bool tcp_check_oom(struct sock *sk, int shift);


extern struct proto tcp_prot;

#define TCP_INC_STATS(net, field)	SNMP_INC_STATS((net)->mib.tcp_statistics, field)
#define __TCP_INC_STATS(net, field)	__SNMP_INC_STATS((net)->mib.tcp_statistics, field)
#define TCP_DEC_STATS(net, field)	SNMP_DEC_STATS((net)->mib.tcp_statistics, field)
#define TCP_ADD_STATS(net, field, val)	SNMP_ADD_STATS((net)->mib.tcp_statistics, field, val)

/**** START - Exports needed for MPTCP ****/
extern const struct tcp_request_sock_ops tcp_request_sock_ipv4_ops;
extern const struct tcp_request_sock_ops tcp_request_sock_ipv6_ops;

struct mptcp_options_received;

void tcp_cleanup_rbuf(struct sock *sk, int copied);
void tcp_cwnd_validate(struct sock *sk, bool is_cwnd_limited);
void tcp_enter_quickack_mode(struct sock *sk);
int tcp_close_state(struct sock *sk);
void tcp_minshall_update(struct tcp_sock *tp, unsigned int mss_now,
			 const struct sk_buff *skb);
int tcp_xmit_probe_skb(struct sock *sk, int urgent, int mib);
void tcp_event_new_data_sent(struct sock *sk, const struct sk_buff *skb);
int tcp_transmit_skb(struct sock *sk, struct sk_buff *skb, int clone_it,
		     gfp_t gfp_mask);
unsigned int tcp_mss_split_point(const struct sock *sk,
				 const struct sk_buff *skb,
				 unsigned int mss_now,
				 unsigned int max_segs,
				 int nonagle);
bool tcp_nagle_test(const struct tcp_sock *tp, const struct sk_buff *skb,
		    unsigned int cur_mss, int nonagle);
bool tcp_snd_wnd_test(const struct tcp_sock *tp, const struct sk_buff *skb,
		      unsigned int cur_mss);
unsigned int tcp_cwnd_test(const struct tcp_sock *tp, const struct sk_buff *skb);
int tcp_init_tso_segs(struct sk_buff *skb, unsigned int mss_now);
int __pskb_trim_head(struct sk_buff *skb, int len);
void tcp_queue_skb(struct sock *sk, struct sk_buff *skb);
void tcp_init_nondata_skb(struct sk_buff *skb, u32 seq, u8 flags);
void tcp_reset(struct sock *sk);
bool tcp_may_update_window(const struct tcp_sock *tp, const u32 ack,
			   const u32 ack_seq, const u32 nwin);
bool tcp_urg_mode(const struct tcp_sock *tp);
void tcp_ack_probe(struct sock *sk);
void tcp_rearm_rto(struct sock *sk);
int tcp_write_timeout(struct sock *sk);
bool retransmits_timed_out(struct sock *sk, unsigned int boundary,
			   unsigned int timeout, bool syn_set);
void tcp_write_err(struct sock *sk);
void tcp_adjust_pcount(struct sock *sk, const struct sk_buff *skb, int decr);
void tcp_set_skb_tso_segs(struct sk_buff *skb, unsigned int mss_now);

void tcp_v4_reqsk_send_ack(const struct sock *sk, struct sk_buff *skb,
			   struct request_sock *req);
void tcp_v4_send_reset(const struct sock *sk, struct sk_buff *skb);
struct sock *tcp_v4_cookie_check(struct sock *sk, struct sk_buff *skb);
void tcp_v4_reqsk_destructor(struct request_sock *req);

void tcp_v6_reqsk_send_ack(const struct sock *sk, struct sk_buff *skb,
			   struct request_sock *req);
void tcp_v6_send_reset(const struct sock *sk, struct sk_buff *skb);
struct sock *tcp_v6_cookie_check(struct sock *sk, struct sk_buff *skb);
int tcp_v6_do_rcv(struct sock *sk, struct sk_buff *skb);
int tcp_v6_connect(struct sock *sk, struct sockaddr *uaddr, int addr_len);
void tcp_v6_destroy_sock(struct sock *sk);
void inet6_sk_rx_dst_set(struct sock *sk, const struct sk_buff *skb);
void tcp_v6_hash(struct sock *sk);
struct sock *tcp_v6_hnd_req(struct sock *sk,struct sk_buff *skb);
struct sock *tcp_v6_syn_recv_sock(const struct sock *sk, struct sk_buff *skb,
				  struct request_sock *req,
				  struct dst_entry *dst,
				  struct request_sock *req_unhash,
				  bool *own_req);
void tcp_v6_reqsk_destructor(struct request_sock *req);

unsigned int tcp_xmit_size_goal(struct sock *sk, u32 mss_now,
				       int large_allowed);
u32 tcp_tso_acked(struct sock *sk, struct sk_buff *skb);

void skb_clone_fraglist(struct sk_buff *skb);
void copy_skb_header(struct sk_buff *new, const struct sk_buff *old);

void inet_twsk_free(struct inet_timewait_sock *tw);
int tcp_v6_conn_request(struct sock *sk, struct sk_buff *skb);
/* These states need RST on ABORT according to RFC793 */
static inline bool tcp_need_reset(int state)
{
	return (1 << state) &
	       (TCPF_ESTABLISHED | TCPF_CLOSE_WAIT | TCPF_FIN_WAIT1 |
		TCPF_FIN_WAIT2 | TCPF_SYN_RECV);
}

int __must_check tcp_queue_rcv(struct sock *sk, struct sk_buff *skb, int hdrlen,
			       bool *fragstolen);
bool tcp_try_coalesce(struct sock *sk, struct sk_buff *to,
		      struct sk_buff *from, bool *fragstolen);
void tcp_ofo_queue(struct sock *sk);
void tcp_data_queue_ofo(struct sock *sk, struct sk_buff *skb);
int linear_payload_sz(bool first_skb);
/**** END - Exports needed for MPTCP ****/

void tcp_tasklet_init(void);

void tcp_v4_err(struct sk_buff *skb, u32);

void tcp_shutdown(struct sock *sk, int how);

void tcp_v4_early_demux(struct sk_buff *skb);
int tcp_v4_rcv(struct sk_buff *skb);

int tcp_v4_tw_remember_stamp(struct inet_timewait_sock *tw);
int tcp_sendmsg(struct sock *sk, struct msghdr *msg, size_t size);
int tcp_sendpage(struct sock *sk, struct page *page, int offset, size_t size,
		 int flags);
ssize_t do_tcp_sendpages(struct sock *sk, struct page *page, int offset,
		 size_t size, int flags);
void tcp_release_cb(struct sock *sk);
void tcp_wfree(struct sk_buff *skb);
void tcp_write_timer_handler(struct sock *sk);
void tcp_delack_timer_handler(struct sock *sk);
int tcp_ioctl(struct sock *sk, int cmd, unsigned long arg);
int tcp_rcv_state_process(struct sock *sk, struct sk_buff *skb);
void tcp_rcv_established(struct sock *sk, struct sk_buff *skb,
			 const struct tcphdr *th, unsigned int len);
void tcp_rcv_space_adjust(struct sock *sk);
int tcp_twsk_unique(struct sock *sk, struct sock *sktw, void *twp);
void tcp_twsk_destructor(struct sock *sk);
ssize_t tcp_splice_read(struct socket *sk, loff_t *ppos,
			struct pipe_inode_info *pipe, size_t len,
			unsigned int flags);

static inline void tcp_dec_quickack_mode(struct sock *sk,
					 const unsigned int pkts)
{
	struct inet_connection_sock *icsk = inet_csk(sk);

	if (icsk->icsk_ack.quick) {
		if (pkts >= icsk->icsk_ack.quick) {
			icsk->icsk_ack.quick = 0;
			/* Leaving quickack mode we deflate ATO. */
			icsk->icsk_ack.ato   = TCP_ATO_MIN;
		} else
			icsk->icsk_ack.quick -= pkts;
	}
}

#define	TCP_ECN_OK		1
#define	TCP_ECN_QUEUE_CWR	2
#define	TCP_ECN_DEMAND_CWR	4
#define	TCP_ECN_SEEN		8

enum tcp_tw_status {
	TCP_TW_SUCCESS = 0,
	TCP_TW_RST = 1,
	TCP_TW_ACK = 2,
	TCP_TW_SYN = 3
};


enum tcp_tw_status tcp_timewait_state_process(struct inet_timewait_sock *tw,
					      struct sk_buff *skb,
					      const struct tcphdr *th);
struct sock *tcp_check_req(struct sock *sk, struct sk_buff *skb,
			   struct request_sock *req, bool fastopen);
int tcp_child_process(struct sock *parent, struct sock *child,
		      struct sk_buff *skb);
void tcp_enter_loss(struct sock *sk);
void tcp_cwnd_reduction(struct sock *sk, int newly_acked_sacked, int flag);
void tcp_clear_retrans(struct tcp_sock *tp);
void tcp_update_metrics(struct sock *sk);
void tcp_init_metrics(struct sock *sk);
void tcp_metrics_init(void);
bool tcp_peer_is_proven(struct request_sock *req, struct dst_entry *dst);
void tcp_disable_fack(struct tcp_sock *tp);
void tcp_close(struct sock *sk, long timeout);
void tcp_init_sock(struct sock *sk);
unsigned int tcp_poll(struct file *file, struct socket *sock,
		      struct poll_table_struct *wait);
int tcp_getsockopt(struct sock *sk, int level, int optname,
		   char __user *optval, int __user *optlen);
int tcp_setsockopt(struct sock *sk, int level, int optname,
		   char __user *optval, unsigned int optlen);
int compat_tcp_getsockopt(struct sock *sk, int level, int optname,
			  char __user *optval, int __user *optlen);
int compat_tcp_setsockopt(struct sock *sk, int level, int optname,
			  char __user *optval, unsigned int optlen);
void tcp_set_keepalive(struct sock *sk, int val);
void tcp_syn_ack_timeout(const struct request_sock *req);
int tcp_recvmsg(struct sock *sk, struct msghdr *msg, size_t len, int nonblock,
		int flags, int *addr_len);
void tcp_parse_options(const struct net *net, const struct sk_buff *skb,
		       struct tcp_options_received *opt_rx,
		       struct mptcp_options_received *mopt_rx,
		       int estab, struct tcp_fastopen_cookie *foc,
		       struct tcp_sock *tp);
const u8 *tcp_parse_md5sig_option(const struct tcphdr *th);

/*
 *	TCP v4 functions exported for the inet6 API
 */

void tcp_v4_send_check(struct sock *sk, struct sk_buff *skb);
void tcp_v4_mtu_reduced(struct sock *sk);
void tcp_v6_mtu_reduced(struct sock *sk);
void tcp_req_err(struct sock *sk, u32 seq, bool abort);
int tcp_v4_conn_request(struct sock *sk, struct sk_buff *skb);
struct sock *tcp_create_openreq_child(const struct sock *sk,
				      struct request_sock *req,
				      struct sk_buff *skb);
void tcp_ca_openreq_child(struct sock *sk, const struct dst_entry *dst);
struct sock *tcp_v4_syn_recv_sock(const struct sock *sk, struct sk_buff *skb,
				  struct request_sock *req,
				  struct dst_entry *dst,
				  struct request_sock *req_unhash,
				  bool *own_req);
int tcp_v4_do_rcv(struct sock *sk, struct sk_buff *skb);
int tcp_v4_connect(struct sock *sk, struct sockaddr *uaddr, int addr_len);
int tcp_connect(struct sock *sk);
enum tcp_synack_type {
	TCP_SYNACK_NORMAL,
	TCP_SYNACK_FASTOPEN,
	TCP_SYNACK_COOKIE,
};
struct sk_buff *tcp_make_synack(const struct sock *sk, struct dst_entry *dst,
				struct request_sock *req,
				struct tcp_fastopen_cookie *foc,
				enum tcp_synack_type synack_type);
int tcp_disconnect(struct sock *sk, int flags);

void tcp_finish_connect(struct sock *sk, struct sk_buff *skb);
int tcp_send_rcvq(struct sock *sk, struct msghdr *msg, size_t size);
void inet_sk_rx_dst_set(struct sock *sk, const struct sk_buff *skb);

/* From syncookies.c */
struct sock *tcp_get_cookie_sock(struct sock *sk, struct sk_buff *skb,
				 struct request_sock *req,
				 struct dst_entry *dst, u32 tsoff);
int __cookie_v4_check(const struct iphdr *iph, const struct tcphdr *th,
		      u32 cookie);
struct sock *cookie_v4_check(struct sock *sk, struct sk_buff *skb);
#ifdef CONFIG_SYN_COOKIES

/* Syncookies use a monotonic timer which increments every 60 seconds.
 * This counter is used both as a hash input and partially encoded into
 * the cookie value.  A cookie is only validated further if the delta
 * between the current counter value and the encoded one is less than this,
 * i.e. a sent cookie is valid only at most for 2*60 seconds (or less if
 * the counter advances immediately after a cookie is generated).
 */
#define MAX_SYNCOOKIE_AGE	2
#define TCP_SYNCOOKIE_PERIOD	(60 * HZ)
#define TCP_SYNCOOKIE_VALID	(MAX_SYNCOOKIE_AGE * TCP_SYNCOOKIE_PERIOD)

/* syncookies: remember time of last synqueue overflow
 * But do not dirty this field too often (once per second is enough)
 * It is racy as we do not hold a lock, but race is very minor.
 */
static inline void tcp_synq_overflow(const struct sock *sk)
{
	unsigned long last_overflow = tcp_sk(sk)->rx_opt.ts_recent_stamp;
	unsigned long now = jiffies;

	if (time_after(now, last_overflow + HZ))
		tcp_sk(sk)->rx_opt.ts_recent_stamp = now;
}

/* syncookies: no recent synqueue overflow on this listening socket? */
static inline bool tcp_synq_no_recent_overflow(const struct sock *sk)
{
	unsigned long last_overflow = tcp_sk(sk)->rx_opt.ts_recent_stamp;

	return time_after(jiffies, last_overflow + TCP_SYNCOOKIE_VALID);
}

static inline u32 tcp_cookie_time(void)
{
	u64 val = get_jiffies_64();

	do_div(val, TCP_SYNCOOKIE_PERIOD);
	return val;
}

u32 __cookie_v4_init_sequence(const struct iphdr *iph, const struct tcphdr *th,
			      u16 *mssp);
<<<<<<< HEAD
__u32 cookie_v4_init_sequence(struct request_sock *req, const struct sock *sk,
			      const struct sk_buff *skb, __u16 *mss);
__u32 cookie_init_timestamp(struct request_sock *req);
bool cookie_timestamp_decode(struct tcp_options_received *opt);
=======
__u32 cookie_v4_init_sequence(const struct sk_buff *skb, __u16 *mss);
u64 cookie_init_timestamp(struct request_sock *req);
bool cookie_timestamp_decode(const struct net *net,
			     struct tcp_options_received *opt);
>>>>>>> 569dbb88
bool cookie_ecn_ok(const struct tcp_options_received *opt,
		   const struct net *net, const struct dst_entry *dst);

/* From net/ipv6/syncookies.c */
int __cookie_v6_check(const struct ipv6hdr *iph, const struct tcphdr *th,
		      u32 cookie);
struct sock *cookie_v6_check(struct sock *sk, struct sk_buff *skb);

u32 __cookie_v6_init_sequence(const struct ipv6hdr *iph,
			      const struct tcphdr *th, u16 *mssp);
__u32 cookie_v6_init_sequence(struct request_sock *req, const struct sock *sk,
			      const struct sk_buff *skb, __u16 *mss);
#endif
/* tcp_output.c */

u32 tcp_tso_autosize(const struct sock *sk, unsigned int mss_now,
		     int min_tso_segs);
void __tcp_push_pending_frames(struct sock *sk, unsigned int cur_mss,
			       int nonagle);
bool tcp_may_send_now(struct sock *sk);
int __tcp_retransmit_skb(struct sock *sk, struct sk_buff *skb, int segs);
int tcp_retransmit_skb(struct sock *sk, struct sk_buff *skb, int segs);
void tcp_retransmit_timer(struct sock *sk);
void tcp_xmit_retransmit_queue(struct sock *);
void tcp_simple_retransmit(struct sock *);
void tcp_enter_recovery(struct sock *sk, bool ece_ack);
int tcp_trim_head(struct sock *, struct sk_buff *, u32);
int tcp_fragment(struct sock *, struct sk_buff *, u32, unsigned int, gfp_t);

void tcp_send_probe0(struct sock *);
void tcp_send_partial(struct sock *);
int tcp_write_wakeup(struct sock *, int mib);
void tcp_send_fin(struct sock *sk);
void tcp_send_active_reset(struct sock *sk, gfp_t priority);
int tcp_send_synack(struct sock *);
void tcp_push_one(struct sock *, unsigned int mss_now);
void tcp_send_ack(struct sock *sk);
void tcp_send_delayed_ack(struct sock *sk);
void tcp_send_loss_probe(struct sock *sk);
bool tcp_schedule_loss_probe(struct sock *sk);
void tcp_skb_collapse_tstamp(struct sk_buff *skb,
			     const struct sk_buff *next_skb);

u16 tcp_select_window(struct sock *sk);
int select_size(const struct sock *sk, bool sg, bool first_skb);
bool tcp_write_xmit(struct sock *sk, unsigned int mss_now, int nonagle,
		int push_one, gfp_t gfp);

/* tcp_input.c */
void tcp_rearm_rto(struct sock *sk);
void tcp_synack_rtt_meas(struct sock *sk, struct request_sock *req);
void tcp_reset(struct sock *sk);
void tcp_set_rto(struct sock *sk);
bool tcp_should_expand_sndbuf(const struct sock *sk);
void tcp_skb_mark_lost_uncond_verify(struct tcp_sock *tp, struct sk_buff *skb);
void tcp_fin(struct sock *sk);

/* tcp_timer.c */
void tcp_init_xmit_timers(struct sock *);
static inline void tcp_clear_xmit_timers(struct sock *sk)
{
	hrtimer_cancel(&tcp_sk(sk)->pacing_timer);
	inet_csk_clear_xmit_timers(sk);
}

unsigned int tcp_sync_mss(struct sock *sk, u32 pmtu);
unsigned int tcp_current_mss(struct sock *sk);

/* Bound MSS / TSO packet size with the half of the window */
static inline int tcp_bound_to_half_wnd(struct tcp_sock *tp, int pktsize)
{
	int cutoff;

	/* When peer uses tiny windows, there is no use in packetizing
	 * to sub-MSS pieces for the sake of SWS or making sure there
	 * are enough packets in the pipe for fast recovery.
	 *
	 * On the other hand, for extremely large MSS devices, handling
	 * smaller than MSS windows in this way does make sense.
	 */
	if (tp->max_window > TCP_MSS_DEFAULT)
		cutoff = (tp->max_window >> 1);
	else
		cutoff = tp->max_window;

	if (cutoff && pktsize > cutoff)
		return max_t(int, cutoff, 68U - tp->tcp_header_len);
	else
		return pktsize;
}

/* tcp.c */
void tcp_get_info(struct sock *, struct tcp_info *);

/* Read 'sendfile()'-style from a TCP socket */
int tcp_read_sock(struct sock *sk, read_descriptor_t *desc,
		  sk_read_actor_t recv_actor);

void tcp_initialize_rcv_mss(struct sock *sk);

int tcp_mtu_to_mss(struct sock *sk, int pmtu);
int tcp_mss_to_mtu(struct sock *sk, int mss);
void tcp_mtup_init(struct sock *sk);
void tcp_init_buffer_space(struct sock *sk);

static inline void tcp_bound_rto(const struct sock *sk)
{
	if (inet_csk(sk)->icsk_rto > TCP_RTO_MAX)
		inet_csk(sk)->icsk_rto = TCP_RTO_MAX;
}

static inline u32 __tcp_set_rto(const struct tcp_sock *tp)
{
	return usecs_to_jiffies((tp->srtt_us >> 3) + tp->rttvar_us);
}

static inline void __tcp_fast_path_on(struct tcp_sock *tp, u32 snd_wnd)
{
	tp->pred_flags = htonl((tp->tcp_header_len << 26) |
			       ntohl(TCP_FLAG_ACK) |
			       snd_wnd);
}

static inline void tcp_fast_path_on(struct tcp_sock *tp)
{
	__tcp_fast_path_on(tp, tp->snd_wnd >> tp->rx_opt.snd_wscale);
}

static inline void tcp_fast_path_check(struct sock *sk)
{
	struct tcp_sock *tp = tcp_sk(sk);

	if (RB_EMPTY_ROOT(&tp->out_of_order_queue) &&
	    tp->rcv_wnd &&
	    atomic_read(&sk->sk_rmem_alloc) < sk->sk_rcvbuf &&
	    !tp->urg_data)
		tcp_fast_path_on(tp);
}

/* Compute the actual rto_min value */
static inline u32 tcp_rto_min(struct sock *sk)
{
	const struct dst_entry *dst = __sk_dst_get(sk);
	u32 rto_min = TCP_RTO_MIN;

	if (dst && dst_metric_locked(dst, RTAX_RTO_MIN))
		rto_min = dst_metric_rtt(dst, RTAX_RTO_MIN);
	return rto_min;
}

static inline u32 tcp_rto_min_us(struct sock *sk)
{
	return jiffies_to_usecs(tcp_rto_min(sk));
}

static inline bool tcp_ca_dst_locked(const struct dst_entry *dst)
{
	return dst_metric_locked(dst, RTAX_CC_ALGO);
}

/* Minimum RTT in usec. ~0 means not available. */
static inline u32 tcp_min_rtt(const struct tcp_sock *tp)
{
	return minmax_get(&tp->rtt_min);
}

/* Compute the actual receive window we are currently advertising.
 * Rcv_nxt can be after the window if our peer push more data
 * than the offered window.
 */
static inline u32 tcp_receive_window(const struct tcp_sock *tp)
{
	s32 win = tp->rcv_wup + tp->rcv_wnd - tp->rcv_nxt;

	if (win < 0)
		win = 0;
	return (u32) win;
}

/* Choose a new window, without checks for shrinking, and without
 * scaling applied to the result.  The caller does these things
 * if necessary.  This is a "raw" window selection.
 */
u32 __tcp_select_window(struct sock *sk);

void tcp_send_window_probe(struct sock *sk);

/* TCP uses 32bit jiffies to save some space.
 * Note that this is different from tcp_time_stamp, which
 * historically has been the same until linux-4.13.
 */
#define tcp_jiffies32 ((u32)jiffies)

/*
 * Deliver a 32bit value for TCP timestamp option (RFC 7323)
 * It is no longer tied to jiffies, but to 1 ms clock.
 * Note: double check if you want to use tcp_jiffies32 instead of this.
 */
#define TCP_TS_HZ	1000

static inline u64 tcp_clock_ns(void)
{
	return local_clock();
}

static inline u64 tcp_clock_us(void)
{
	return div_u64(tcp_clock_ns(), NSEC_PER_USEC);
}

/* This should only be used in contexts where tp->tcp_mstamp is up to date */
static inline u32 tcp_time_stamp(const struct tcp_sock *tp)
{
	return div_u64(tp->tcp_mstamp, USEC_PER_SEC / TCP_TS_HZ);
}

/* Could use tcp_clock_us() / 1000, but this version uses a single divide */
static inline u32 tcp_time_stamp_raw(void)
{
	return div_u64(tcp_clock_ns(), NSEC_PER_SEC / TCP_TS_HZ);
}


/* Refresh 1us clock of a TCP socket,
 * ensuring monotically increasing values.
 */
static inline void tcp_mstamp_refresh(struct tcp_sock *tp)
{
	u64 val = tcp_clock_us();

	if (val > tp->tcp_mstamp)
		tp->tcp_mstamp = val;
}

static inline u32 tcp_stamp_us_delta(u64 t1, u64 t0)
{
	return max_t(s64, t1 - t0, 0);
}

static inline u32 tcp_skb_timestamp(const struct sk_buff *skb)
{
	return div_u64(skb->skb_mstamp, USEC_PER_SEC / TCP_TS_HZ);
}


#define tcp_flag_byte(th) (((u_int8_t *)th)[13])

#define TCPHDR_FIN 0x01
#define TCPHDR_SYN 0x02
#define TCPHDR_RST 0x04
#define TCPHDR_PSH 0x08
#define TCPHDR_ACK 0x10
#define TCPHDR_URG 0x20
#define TCPHDR_ECE 0x40
#define TCPHDR_CWR 0x80

#define TCPHDR_SYN_ECN	(TCPHDR_SYN | TCPHDR_ECE | TCPHDR_CWR)

/* This is what the send packet queuing engine uses to pass
 * TCP per-packet control information to the transmission code.
 * We also store the host-order sequence numbers in here too.
 * This is 44 bytes if IPV6 is enabled.
 * If this grows please adjust skbuff.h:skbuff->cb[xxx] size appropriately.
 */
struct tcp_skb_cb {
	__u32		seq;		/* Starting sequence number	*/
	__u32		end_seq;	/* SEQ + FIN + SYN + datalen	*/
	union {
		/* Note : tcp_tw_isn is used in input path only
		 *	  (isn chosen by tcp_timewait_state_process())
		 *
		 * 	  tcp_gso_segs/size are used in write queue only,
		 *	  cf tcp_skb_pcount()/tcp_skb_mss()
		 */
		__u32		tcp_tw_isn;
		struct {
			u16	tcp_gso_segs;
			u16	tcp_gso_size;
		};
	};

#ifdef CONFIG_MPTCP
	__u8		mptcp_flags;	/* flags for the MPTCP layer    */
	__u8		dss_off;	/* Number of 4-byte words until
					 * seq-number */
#endif
	__u8		tcp_flags;	/* TCP header flags. (tcp[13])	*/

	__u8		sacked;		/* State flags for SACK/FACK.	*/
#define TCPCB_SACKED_ACKED	0x01	/* SKB ACK'd by a SACK block	*/
#define TCPCB_SACKED_RETRANS	0x02	/* SKB retransmitted		*/
#define TCPCB_LOST		0x04	/* SKB is lost			*/
#define TCPCB_TAGBITS		0x07	/* All tag bits			*/
#define TCPCB_REPAIRED		0x10	/* SKB repaired (no skb_mstamp)	*/
#define TCPCB_EVER_RETRANS	0x80	/* Ever retransmitted frame	*/
#define TCPCB_RETRANS		(TCPCB_SACKED_RETRANS|TCPCB_EVER_RETRANS| \
				TCPCB_REPAIRED)

	__u8		ip_dsfield;	/* IPv4 tos or IPv6 dsfield	*/
	__u8		txstamp_ack:1,	/* Record TX timestamp for ack? */
			eor:1,		/* Is skb MSG_EOR marked? */
			unused:6;
	__u32		ack_seq;	/* Sequence number ACK'd	*/

#ifdef CONFIG_MPTCP
	union {			/* For MPTCP outgoing frames */
		__u32 path_mask; /* paths that tried to send this skb */
		__u32 dss[6];	/* DSS options */
	};
#endif

	union {
		struct {
			/* There is space for up to 24 bytes */
			__u32 in_flight:30,/* Bytes in flight at transmit */
			      is_app_limited:1, /* cwnd not fully used? */
			      unused:1;
			/* pkts S/ACKed so far upon tx of skb, incl retrans: */
			__u32 delivered;
			/* start of send pipeline phase */
			u64 first_tx_mstamp;
			/* when we reached the "delivered" count */
			u64 delivered_mstamp;
		} tx;   /* only used for outgoing skbs */
		union {
			struct inet_skb_parm	h4;
#if IS_ENABLED(CONFIG_IPV6)
			struct inet6_skb_parm	h6;
#endif
		} header;	/* For incoming skbs */
	};
};

#define TCP_SKB_CB(__skb)	((struct tcp_skb_cb *)&((__skb)->cb[0]))


#if IS_ENABLED(CONFIG_IPV6)
/* This is the variant of inet6_iif() that must be used by TCP,
 * as TCP moves IP6CB into a different location in skb->cb[]
 */
static inline int tcp_v6_iif(const struct sk_buff *skb)
{
	bool l3_slave = ipv6_l3mdev_skb(TCP_SKB_CB(skb)->header.h6.flags);

	return l3_slave ? skb->skb_iif : TCP_SKB_CB(skb)->header.h6.iif;
}
#endif

/* TCP_SKB_CB reference means this can not be used from early demux */
static inline bool inet_exact_dif_match(struct net *net, struct sk_buff *skb)
{
#if IS_ENABLED(CONFIG_NET_L3_MASTER_DEV)
	if (!net->ipv4.sysctl_tcp_l3mdev_accept &&
	    skb && ipv4_l3mdev_skb(TCP_SKB_CB(skb)->header.h4.flags))
		return true;
#endif
	return false;
}

/* Due to TSO, an SKB can be composed of multiple actual
 * packets.  To keep these tracked properly, we use this.
 */
static inline int tcp_skb_pcount(const struct sk_buff *skb)
{
	return TCP_SKB_CB(skb)->tcp_gso_segs;
}

static inline void tcp_skb_pcount_set(struct sk_buff *skb, int segs)
{
	TCP_SKB_CB(skb)->tcp_gso_segs = segs;
}

static inline void tcp_skb_pcount_add(struct sk_buff *skb, int segs)
{
	TCP_SKB_CB(skb)->tcp_gso_segs += segs;
}

/* This is valid iff skb is in write queue and tcp_skb_pcount() > 1. */
static inline int tcp_skb_mss(const struct sk_buff *skb)
{
	return TCP_SKB_CB(skb)->tcp_gso_size;
}

static inline bool tcp_skb_can_collapse_to(const struct sk_buff *skb)
{
	return likely(!TCP_SKB_CB(skb)->eor);
}

/* Events passed to congestion control interface */
enum tcp_ca_event {
	CA_EVENT_TX_START,	/* first transmit when no packets in flight */
	CA_EVENT_CWND_RESTART,	/* congestion window restart */
	CA_EVENT_COMPLETE_CWR,	/* end of congestion recovery */
	CA_EVENT_LOSS,		/* loss timeout */
	CA_EVENT_ECN_NO_CE,	/* ECT set, but not CE marked */
	CA_EVENT_ECN_IS_CE,	/* received CE marked IP packet */
	CA_EVENT_DELAYED_ACK,	/* Delayed ack is sent */
	CA_EVENT_NON_DELAYED_ACK,
};

/* Information about inbound ACK, passed to cong_ops->in_ack_event() */
enum tcp_ca_ack_event_flags {
	CA_ACK_SLOWPATH		= (1 << 0),	/* In slow path processing */
	CA_ACK_WIN_UPDATE	= (1 << 1),	/* ACK updated window */
	CA_ACK_ECE		= (1 << 2),	/* ECE bit is set on ack */
};

/*
 * Interface for adding new TCP congestion control handlers
 */
#define TCP_CA_NAME_MAX	16
#define TCP_CA_MAX	128
#define TCP_CA_BUF_MAX	(TCP_CA_NAME_MAX*TCP_CA_MAX)

#define TCP_CA_UNSPEC	0

/* Algorithm can be set on socket without CAP_NET_ADMIN privileges */
#define TCP_CONG_NON_RESTRICTED 0x1
/* Requires ECN/ECT set on all packets */
#define TCP_CONG_NEEDS_ECN	0x2

union tcp_cc_info;

struct ack_sample {
	u32 pkts_acked;
	s32 rtt_us;
	u32 in_flight;
};

/* A rate sample measures the number of (original/retransmitted) data
 * packets delivered "delivered" over an interval of time "interval_us".
 * The tcp_rate.c code fills in the rate sample, and congestion
 * control modules that define a cong_control function to run at the end
 * of ACK processing can optionally chose to consult this sample when
 * setting cwnd and pacing rate.
 * A sample is invalid if "delivered" or "interval_us" is negative.
 */
struct rate_sample {
	u64  prior_mstamp; /* starting timestamp for interval */
	u32  prior_delivered;	/* tp->delivered at "prior_mstamp" */
	s32  delivered;		/* number of packets delivered over interval */
	long interval_us;	/* time for tp->delivered to incr "delivered" */
	long rtt_us;		/* RTT of last (S)ACKed packet (or -1) */
	int  losses;		/* number of packets marked lost upon ACK */
	u32  acked_sacked;	/* number of packets newly (S)ACKed upon ACK */
	u32  prior_in_flight;	/* in flight before this ACK */
	bool is_app_limited;	/* is sample from packet with bubble in pipe? */
	bool is_retrans;	/* is sample from retransmission? */
};

struct tcp_congestion_ops {
	struct list_head	list;
	u32 key;
	u32 flags;

	/* initialize private data (optional) */
	void (*init)(struct sock *sk);
	/* cleanup private data  (optional) */
	void (*release)(struct sock *sk);

	/* return slow start threshold (required) */
	u32 (*ssthresh)(struct sock *sk);
	/* do new cwnd calculation (required) */
	void (*cong_avoid)(struct sock *sk, u32 ack, u32 acked);
	/* call before changing ca_state (optional) */
	void (*set_state)(struct sock *sk, u8 new_state);
	/* call when cwnd event occurs (optional) */
	void (*cwnd_event)(struct sock *sk, enum tcp_ca_event ev);
	/* call when ack arrives (optional) */
	void (*in_ack_event)(struct sock *sk, u32 flags);
	/* new value of cwnd after loss (required) */
	u32  (*undo_cwnd)(struct sock *sk);
	/* hook for packet ack accounting (optional) */
	void (*pkts_acked)(struct sock *sk, const struct ack_sample *sample);
	/* suggest number of segments for each skb to transmit (optional) */
	u32 (*tso_segs_goal)(struct sock *sk);
	/* returns the multiplier used in tcp_sndbuf_expand (optional) */
	u32 (*sndbuf_expand)(struct sock *sk);
	/* call when packets are delivered to update cwnd and pacing rate,
	 * after all the ca_state processing. (optional)
	 */
	void (*cong_control)(struct sock *sk, const struct rate_sample *rs);
	/* get info for inet_diag (optional) */
	size_t (*get_info)(struct sock *sk, u32 ext, int *attr,
			   union tcp_cc_info *info);

	char 		name[TCP_CA_NAME_MAX];
	struct module 	*owner;
};

int tcp_register_congestion_control(struct tcp_congestion_ops *type);
void tcp_unregister_congestion_control(struct tcp_congestion_ops *type);

void tcp_assign_congestion_control(struct sock *sk);
void tcp_init_congestion_control(struct sock *sk);
void tcp_cleanup_congestion_control(struct sock *sk);
int tcp_set_default_congestion_control(const char *name);
void tcp_get_default_congestion_control(char *name);
void tcp_get_available_congestion_control(char *buf, size_t len);
void tcp_get_allowed_congestion_control(char *buf, size_t len);
int tcp_set_allowed_congestion_control(char *allowed);
int tcp_set_congestion_control(struct sock *sk, const char *name, bool load, bool reinit);
u32 tcp_slow_start(struct tcp_sock *tp, u32 acked);
void tcp_cong_avoid_ai(struct tcp_sock *tp, u32 w, u32 acked);

u32 tcp_reno_ssthresh(struct sock *sk);
u32 tcp_reno_undo_cwnd(struct sock *sk);
void tcp_reno_cong_avoid(struct sock *sk, u32 ack, u32 acked);
extern struct tcp_congestion_ops tcp_reno;

struct tcp_congestion_ops *tcp_ca_find_key(u32 key);
u32 tcp_ca_get_key_by_name(const char *name, bool *ecn_ca);
#ifdef CONFIG_INET
char *tcp_ca_get_name_by_key(u32 key, char *buffer);
#else
static inline char *tcp_ca_get_name_by_key(u32 key, char *buffer)
{
	return NULL;
}
#endif

static inline bool tcp_ca_needs_ecn(const struct sock *sk)
{
	const struct inet_connection_sock *icsk = inet_csk(sk);

	return icsk->icsk_ca_ops->flags & TCP_CONG_NEEDS_ECN;
}

static inline void tcp_set_ca_state(struct sock *sk, const u8 ca_state)
{
	struct inet_connection_sock *icsk = inet_csk(sk);

	if (icsk->icsk_ca_ops->set_state)
		icsk->icsk_ca_ops->set_state(sk, ca_state);
	icsk->icsk_ca_state = ca_state;
}

static inline void tcp_ca_event(struct sock *sk, const enum tcp_ca_event event)
{
	const struct inet_connection_sock *icsk = inet_csk(sk);

	if (icsk->icsk_ca_ops->cwnd_event)
		icsk->icsk_ca_ops->cwnd_event(sk, event);
}

/* From tcp_rate.c */
void tcp_rate_skb_sent(struct sock *sk, struct sk_buff *skb);
void tcp_rate_skb_delivered(struct sock *sk, struct sk_buff *skb,
			    struct rate_sample *rs);
void tcp_rate_gen(struct sock *sk, u32 delivered, u32 lost,
		  struct rate_sample *rs);
void tcp_rate_check_app_limited(struct sock *sk);

/* These functions determine how the current flow behaves in respect of SACK
 * handling. SACK is negotiated with the peer, and therefore it can vary
 * between different flows.
 *
 * tcp_is_sack - SACK enabled
 * tcp_is_reno - No SACK
 * tcp_is_fack - FACK enabled, implies SACK enabled
 */
static inline int tcp_is_sack(const struct tcp_sock *tp)
{
	return tp->rx_opt.sack_ok;
}

static inline bool tcp_is_reno(const struct tcp_sock *tp)
{
	return !tcp_is_sack(tp);
}

static inline bool tcp_is_fack(const struct tcp_sock *tp)
{
	return tp->rx_opt.sack_ok & TCP_FACK_ENABLED;
}

static inline void tcp_enable_fack(struct tcp_sock *tp)
{
	tp->rx_opt.sack_ok |= TCP_FACK_ENABLED;
}

static inline unsigned int tcp_left_out(const struct tcp_sock *tp)
{
	return tp->sacked_out + tp->lost_out;
}

/* This determines how many packets are "in the network" to the best
 * of our knowledge.  In many cases it is conservative, but where
 * detailed information is available from the receiver (via SACK
 * blocks etc.) we can make more aggressive calculations.
 *
 * Use this for decisions involving congestion control, use just
 * tp->packets_out to determine if the send queue is empty or not.
 *
 * Read this equation as:
 *
 *	"Packets sent once on transmission queue" MINUS
 *	"Packets left network, but not honestly ACKed yet" PLUS
 *	"Packets fast retransmitted"
 */
static inline unsigned int tcp_packets_in_flight(const struct tcp_sock *tp)
{
	return tp->packets_out - tcp_left_out(tp) + tp->retrans_out;
}

#define TCP_INFINITE_SSTHRESH	0x7fffffff

static inline bool tcp_in_slow_start(const struct tcp_sock *tp)
{
	return tp->snd_cwnd < tp->snd_ssthresh;
}

static inline bool tcp_in_initial_slowstart(const struct tcp_sock *tp)
{
	return tp->snd_ssthresh >= TCP_INFINITE_SSTHRESH;
}

static inline bool tcp_in_cwnd_reduction(const struct sock *sk)
{
	return (TCPF_CA_CWR | TCPF_CA_Recovery) &
	       (1 << inet_csk(sk)->icsk_ca_state);
}

/* If cwnd > ssthresh, we may raise ssthresh to be half-way to cwnd.
 * The exception is cwnd reduction phase, when cwnd is decreasing towards
 * ssthresh.
 */
static inline __u32 tcp_current_ssthresh(const struct sock *sk)
{
	const struct tcp_sock *tp = tcp_sk(sk);

	if (tcp_in_cwnd_reduction(sk))
		return tp->snd_ssthresh;
	else
		return max(tp->snd_ssthresh,
			   ((tp->snd_cwnd >> 1) +
			    (tp->snd_cwnd >> 2)));
}

/* Use define here intentionally to get WARN_ON location shown at the caller */
#define tcp_verify_left_out(tp)	WARN_ON(tcp_left_out(tp) > tp->packets_out)

void tcp_enter_cwr(struct sock *sk);
__u32 tcp_init_cwnd(const struct tcp_sock *tp, const struct dst_entry *dst);

/* The maximum number of MSS of available cwnd for which TSO defers
 * sending if not using sysctl_tcp_tso_win_divisor.
 */
static inline __u32 tcp_max_tso_deferred_mss(const struct tcp_sock *tp)
{
	return 3;
}

/* Returns end sequence number of the receiver's advertised window */
static inline u32 tcp_wnd_end(const struct tcp_sock *tp)
{
	return tp->snd_una + tp->snd_wnd;
}

/* We follow the spirit of RFC2861 to validate cwnd but implement a more
 * flexible approach. The RFC suggests cwnd should not be raised unless
 * it was fully used previously. And that's exactly what we do in
 * congestion avoidance mode. But in slow start we allow cwnd to grow
 * as long as the application has used half the cwnd.
 * Example :
 *    cwnd is 10 (IW10), but application sends 9 frames.
 *    We allow cwnd to reach 18 when all frames are ACKed.
 * This check is safe because it's as aggressive as slow start which already
 * risks 100% overshoot. The advantage is that we discourage application to
 * either send more filler packets or data to artificially blow up the cwnd
 * usage, and allow application-limited process to probe bw more aggressively.
 */
static inline bool tcp_is_cwnd_limited(const struct sock *sk)
{
	const struct tcp_sock *tp = tcp_sk(sk);

	/* If in slow start, ensure cwnd grows to twice what was ACKed. */
	if (tcp_in_slow_start(tp))
		return tp->snd_cwnd < 2 * tp->max_packets_out;

	return tp->is_cwnd_limited;
}

/* Something is really bad, we could not queue an additional packet,
 * because qdisc is full or receiver sent a 0 window.
 * We do not want to add fuel to the fire, or abort too early,
 * so make sure the timer we arm now is at least 200ms in the future,
 * regardless of current icsk_rto value (as it could be ~2ms)
 */
static inline unsigned long tcp_probe0_base(const struct sock *sk)
{
	return max_t(unsigned long, inet_csk(sk)->icsk_rto, TCP_RTO_MIN);
}

/* Variant of inet_csk_rto_backoff() used for zero window probes */
static inline unsigned long tcp_probe0_when(const struct sock *sk,
					    unsigned long max_when)
{
	u64 when = (u64)tcp_probe0_base(sk) << inet_csk(sk)->icsk_backoff;

	return (unsigned long)min_t(u64, when, max_when);
}

static inline void tcp_check_probe_timer(struct sock *sk)
{
	if (!tcp_sk(sk)->packets_out && !inet_csk(sk)->icsk_pending)
		inet_csk_reset_xmit_timer(sk, ICSK_TIME_PROBE0,
					  tcp_probe0_base(sk), TCP_RTO_MAX);
}

static inline void tcp_init_wl(struct tcp_sock *tp, u32 seq)
{
	tp->snd_wl1 = seq;
}

static inline void tcp_update_wl(struct tcp_sock *tp, u32 seq)
{
	tp->snd_wl1 = seq;
}

/*
 * Calculate(/check) TCP checksum
 */
static inline __sum16 tcp_v4_check(int len, __be32 saddr,
				   __be32 daddr, __wsum base)
{
	return csum_tcpudp_magic(saddr,daddr,len,IPPROTO_TCP,base);
}

static inline __sum16 __tcp_checksum_complete(struct sk_buff *skb)
{
	return __skb_checksum_complete(skb);
}

static inline bool tcp_checksum_complete(struct sk_buff *skb)
{
	return !skb_csum_unnecessary(skb) &&
		__tcp_checksum_complete(skb);
}

/* Prequeue for VJ style copy to user, combined with checksumming. */

static inline void tcp_prequeue_init(struct tcp_sock *tp)
{
	tp->ucopy.task = NULL;
	tp->ucopy.len = 0;
	tp->ucopy.memory = 0;
	skb_queue_head_init(&tp->ucopy.prequeue);
}

bool tcp_prequeue(struct sock *sk, struct sk_buff *skb);
bool tcp_add_backlog(struct sock *sk, struct sk_buff *skb);
int tcp_filter(struct sock *sk, struct sk_buff *skb);

#undef STATE_TRACE

#ifdef STATE_TRACE
static const char *statename[]={
	"Unused","Established","Syn Sent","Syn Recv",
	"Fin Wait 1","Fin Wait 2","Time Wait", "Close",
	"Close Wait","Last ACK","Listen","Closing"
};
#endif
void tcp_set_state(struct sock *sk, int state);

void tcp_done(struct sock *sk);

int tcp_abort(struct sock *sk, int err);

static inline void tcp_sack_reset(struct tcp_options_received *rx_opt)
{
	rx_opt->dsack = 0;
	rx_opt->num_sacks = 0;
}

u32 tcp_default_init_rwnd(u32 mss);
void tcp_cwnd_restart(struct sock *sk, s32 delta);

static inline void tcp_slow_start_after_idle_check(struct sock *sk)
{
	const struct tcp_congestion_ops *ca_ops = inet_csk(sk)->icsk_ca_ops;
	struct tcp_sock *tp = tcp_sk(sk);
	s32 delta;

	if (!sysctl_tcp_slow_start_after_idle || tp->packets_out ||
	    ca_ops->cong_control)
		return;
	delta = tcp_jiffies32 - tp->lsndtime;
	if (delta > inet_csk(sk)->icsk_rto)
		tcp_cwnd_restart(sk, delta);
}

/* Determine a window scaling and initial window to offer. */
void tcp_select_initial_window(int __space, __u32 mss, __u32 *rcv_wnd,
			       __u32 *window_clamp, int wscale_ok,
			       __u8 *rcv_wscale, __u32 init_rcv_wnd,
			       const struct sock *sk);

static inline int tcp_win_from_space(int space)
{
	int tcp_adv_win_scale = sysctl_tcp_adv_win_scale;

	return tcp_adv_win_scale <= 0 ?
		(space>>(-tcp_adv_win_scale)) :
		space - (space>>tcp_adv_win_scale);
}

#ifdef CONFIG_MPTCP
extern struct static_key mptcp_static_key;
static inline bool mptcp(const struct tcp_sock *tp)
{
	return static_key_false(&mptcp_static_key) && tp->mpc;
}
#else
static inline bool mptcp(const struct tcp_sock *tp)
{
	return 0;
}
#endif

/* Note: caller must be prepared to deal with negative returns */
static inline int tcp_space(const struct sock *sk)
{
	return tcp_win_from_space(sk->sk_rcvbuf -
				  atomic_read(&sk->sk_rmem_alloc));
}

static inline int tcp_full_space(const struct sock *sk)
{
	return tcp_win_from_space(sk->sk_rcvbuf);
}

extern void tcp_openreq_init_rwin(struct request_sock *req,
				  const struct sock *sk_listener,
				  const struct dst_entry *dst);

void tcp_enter_memory_pressure(struct sock *sk);
void tcp_leave_memory_pressure(struct sock *sk);

static inline int keepalive_intvl_when(const struct tcp_sock *tp)
{
	struct net *net = sock_net((struct sock *)tp);

	return tp->keepalive_intvl ? : net->ipv4.sysctl_tcp_keepalive_intvl;
}

static inline int keepalive_time_when(const struct tcp_sock *tp)
{
	struct net *net = sock_net((struct sock *)tp);

	return tp->keepalive_time ? : net->ipv4.sysctl_tcp_keepalive_time;
}

static inline int keepalive_probes(const struct tcp_sock *tp)
{
	struct net *net = sock_net((struct sock *)tp);

	return tp->keepalive_probes ? : net->ipv4.sysctl_tcp_keepalive_probes;
}

static inline u32 keepalive_time_elapsed(const struct tcp_sock *tp)
{
	const struct inet_connection_sock *icsk = &tp->inet_conn;

	return min_t(u32, tcp_jiffies32 - icsk->icsk_ack.lrcvtime,
			  tcp_jiffies32 - tp->rcv_tstamp);
}

static inline int tcp_fin_time(const struct sock *sk)
{
	int fin_timeout = tcp_sk(sk)->linger2 ? : sock_net(sk)->ipv4.sysctl_tcp_fin_timeout;
	const int rto = inet_csk(sk)->icsk_rto;

	if (fin_timeout < (rto << 2) - (rto >> 1))
		fin_timeout = (rto << 2) - (rto >> 1);

	return fin_timeout;
}

static inline bool tcp_paws_check(const struct tcp_options_received *rx_opt,
				  int paws_win)
{
	if ((s32)(rx_opt->ts_recent - rx_opt->rcv_tsval) <= paws_win)
		return true;
	if (unlikely(get_seconds() >= rx_opt->ts_recent_stamp + TCP_PAWS_24DAYS))
		return true;
	/*
	 * Some OSes send SYN and SYNACK messages with tsval=0 tsecr=0,
	 * then following tcp messages have valid values. Ignore 0 value,
	 * or else 'negative' tsval might forbid us to accept their packets.
	 */
	if (!rx_opt->ts_recent)
		return true;
	return false;
}

static inline bool tcp_paws_reject(const struct tcp_options_received *rx_opt,
				   int rst)
{
	if (tcp_paws_check(rx_opt, 0))
		return false;

	/* RST segments are not recommended to carry timestamp,
	   and, if they do, it is recommended to ignore PAWS because
	   "their cleanup function should take precedence over timestamps."
	   Certainly, it is mistake. It is necessary to understand the reasons
	   of this constraint to relax it: if peer reboots, clock may go
	   out-of-sync and half-open connections will not be reset.
	   Actually, the problem would be not existing if all
	   the implementations followed draft about maintaining clock
	   via reboots. Linux-2.2 DOES NOT!

	   However, we can relax time bounds for RST segments to MSL.
	 */
	if (rst && get_seconds() >= rx_opt->ts_recent_stamp + TCP_PAWS_MSL)
		return false;
	return true;
}

bool tcp_oow_rate_limited(struct net *net, const struct sk_buff *skb,
			  int mib_idx, u32 *last_oow_ack_time);

static inline void tcp_mib_init(struct net *net)
{
	/* See RFC 2012 */
	TCP_ADD_STATS(net, TCP_MIB_RTOALGORITHM, 1);
	TCP_ADD_STATS(net, TCP_MIB_RTOMIN, TCP_RTO_MIN*1000/HZ);
	TCP_ADD_STATS(net, TCP_MIB_RTOMAX, TCP_RTO_MAX*1000/HZ);
	TCP_ADD_STATS(net, TCP_MIB_MAXCONN, -1);
}

/* from STCP */
static inline void tcp_clear_retrans_hints_partial(struct tcp_sock *tp)
{
	tp->lost_skb_hint = NULL;
}

static inline void tcp_clear_all_retrans_hints(struct tcp_sock *tp)
{
	tcp_clear_retrans_hints_partial(tp);
	tp->retransmit_skb_hint = NULL;
}

union tcp_md5_addr {
	struct in_addr  a4;
#if IS_ENABLED(CONFIG_IPV6)
	struct in6_addr	a6;
#endif
};

/* - key database */
struct tcp_md5sig_key {
	struct hlist_node	node;
	u8			keylen;
	u8			family; /* AF_INET or AF_INET6 */
	union tcp_md5_addr	addr;
	u8			prefixlen;
	u8			key[TCP_MD5SIG_MAXKEYLEN];
	struct rcu_head		rcu;
};

/* - sock block */
struct tcp_md5sig_info {
	struct hlist_head	head;
	struct rcu_head		rcu;
};

/* - pseudo header */
struct tcp4_pseudohdr {
	__be32		saddr;
	__be32		daddr;
	__u8		pad;
	__u8		protocol;
	__be16		len;
};

struct tcp6_pseudohdr {
	struct in6_addr	saddr;
	struct in6_addr daddr;
	__be32		len;
	__be32		protocol;	/* including padding */
};

union tcp_md5sum_block {
	struct tcp4_pseudohdr ip4;
#if IS_ENABLED(CONFIG_IPV6)
	struct tcp6_pseudohdr ip6;
#endif
};

/* - pool: digest algorithm, hash description and scratch buffer */
struct tcp_md5sig_pool {
	struct ahash_request	*md5_req;
	void			*scratch;
};

/* - functions */
int tcp_v4_md5_hash_skb(char *md5_hash, const struct tcp_md5sig_key *key,
			const struct sock *sk, const struct sk_buff *skb);
int tcp_md5_do_add(struct sock *sk, const union tcp_md5_addr *addr,
		   int family, u8 prefixlen, const u8 *newkey, u8 newkeylen,
		   gfp_t gfp);
int tcp_md5_do_del(struct sock *sk, const union tcp_md5_addr *addr,
		   int family, u8 prefixlen);
struct tcp_md5sig_key *tcp_v4_md5_lookup(const struct sock *sk,
					 const struct sock *addr_sk);

#ifdef CONFIG_TCP_MD5SIG
struct tcp_md5sig_key *tcp_md5_do_lookup(const struct sock *sk,
					 const union tcp_md5_addr *addr,
					 int family);
#define tcp_twsk_md5_key(twsk)	((twsk)->tw_md5_key)
#else
static inline struct tcp_md5sig_key *tcp_md5_do_lookup(const struct sock *sk,
					 const union tcp_md5_addr *addr,
					 int family)
{
	return NULL;
}
#define tcp_twsk_md5_key(twsk)	NULL
#endif

bool tcp_alloc_md5sig_pool(void);

struct tcp_md5sig_pool *tcp_get_md5sig_pool(void);
static inline void tcp_put_md5sig_pool(void)
{
	local_bh_enable();
}

int tcp_md5_hash_skb_data(struct tcp_md5sig_pool *, const struct sk_buff *,
			  unsigned int header_len);
int tcp_md5_hash_key(struct tcp_md5sig_pool *hp,
		     const struct tcp_md5sig_key *key);

/* From tcp_fastopen.c */
void tcp_fastopen_cache_get(struct sock *sk, u16 *mss,
			    struct tcp_fastopen_cookie *cookie, int *syn_loss,
			    unsigned long *last_syn_loss);
void tcp_fastopen_cache_set(struct sock *sk, u16 mss,
			    struct tcp_fastopen_cookie *cookie, bool syn_lost,
			    u16 try_exp);
struct tcp_fastopen_request {
	/* Fast Open cookie. Size 0 means a cookie request */
	struct tcp_fastopen_cookie	cookie;
	struct msghdr			*data;  /* data in MSG_FASTOPEN */
	size_t				size;
	int				copied;	/* queued in tcp_connect() */
};
void tcp_free_fastopen_req(struct tcp_sock *tp);

extern struct tcp_fastopen_context __rcu *tcp_fastopen_ctx;
int tcp_fastopen_reset_cipher(void *key, unsigned int len);
void tcp_fastopen_add_skb(struct sock *sk, struct sk_buff *skb);
struct sock *tcp_try_fastopen(struct sock *sk, struct sk_buff *skb,
			      struct request_sock *req,
			      struct tcp_fastopen_cookie *foc,
			      struct dst_entry *dst);
void tcp_fastopen_init_key_once(bool publish);
bool tcp_fastopen_cookie_check(struct sock *sk, u16 *mss,
			     struct tcp_fastopen_cookie *cookie);
bool tcp_fastopen_defer_connect(struct sock *sk, int *err);
#define TCP_FASTOPEN_KEY_LENGTH 16

/* Fastopen key context */
struct tcp_fastopen_context {
	struct crypto_cipher	*tfm;
	__u8			key[TCP_FASTOPEN_KEY_LENGTH];
	struct rcu_head		rcu;
};

extern unsigned int sysctl_tcp_fastopen_blackhole_timeout;
void tcp_fastopen_active_disable(struct sock *sk);
bool tcp_fastopen_active_should_disable(struct sock *sk);
void tcp_fastopen_active_disable_ofo_check(struct sock *sk);
void tcp_fastopen_active_timeout_reset(void);

/* Latencies incurred by various limits for a sender. They are
 * chronograph-like stats that are mutually exclusive.
 */
enum tcp_chrono {
	TCP_CHRONO_UNSPEC,
	TCP_CHRONO_BUSY, /* Actively sending data (non-empty write queue) */
	TCP_CHRONO_RWND_LIMITED, /* Stalled by insufficient receive window */
	TCP_CHRONO_SNDBUF_LIMITED, /* Stalled by insufficient send buffer */
	__TCP_CHRONO_MAX,
};

void tcp_chrono_start(struct sock *sk, const enum tcp_chrono type);
void tcp_chrono_stop(struct sock *sk, const enum tcp_chrono type);

/* write queue abstraction */
static inline void tcp_write_queue_purge(struct sock *sk)
{
	struct sk_buff *skb;

	tcp_chrono_stop(sk, TCP_CHRONO_BUSY);
	while ((skb = __skb_dequeue(&sk->sk_write_queue)) != NULL)
		sk_wmem_free_skb(sk, skb);
	sk_mem_reclaim(sk);
	tcp_clear_all_retrans_hints(tcp_sk(sk));
}

static inline struct sk_buff *tcp_write_queue_head(const struct sock *sk)
{
	return skb_peek(&sk->sk_write_queue);
}

static inline struct sk_buff *tcp_write_queue_tail(const struct sock *sk)
{
	return skb_peek_tail(&sk->sk_write_queue);
}

static inline struct sk_buff *tcp_write_queue_next(const struct sock *sk,
						   const struct sk_buff *skb)
{
	return skb_queue_next(&sk->sk_write_queue, skb);
}

static inline struct sk_buff *tcp_write_queue_prev(const struct sock *sk,
						   const struct sk_buff *skb)
{
	return skb_queue_prev(&sk->sk_write_queue, skb);
}

#define tcp_for_write_queue(skb, sk)					\
	skb_queue_walk(&(sk)->sk_write_queue, skb)

#define tcp_for_write_queue_from(skb, sk)				\
	skb_queue_walk_from(&(sk)->sk_write_queue, skb)

#define tcp_for_write_queue_from_safe(skb, tmp, sk)			\
	skb_queue_walk_from_safe(&(sk)->sk_write_queue, skb, tmp)

static inline struct sk_buff *tcp_send_head(const struct sock *sk)
{
	return sk->sk_send_head;
}

static inline bool tcp_skb_is_last(const struct sock *sk,
				   const struct sk_buff *skb)
{
	return skb_queue_is_last(&sk->sk_write_queue, skb);
}

static inline void tcp_advance_send_head(struct sock *sk, const struct sk_buff *skb)
{
	if (tcp_skb_is_last(sk, skb))
		sk->sk_send_head = NULL;
	else
		sk->sk_send_head = tcp_write_queue_next(sk, skb);
}

static inline void tcp_check_send_head(struct sock *sk, struct sk_buff *skb_unlinked)
{
	if (sk->sk_send_head == skb_unlinked) {
		sk->sk_send_head = NULL;
		tcp_chrono_stop(sk, TCP_CHRONO_BUSY);
	}
	if (tcp_sk(sk)->highest_sack == skb_unlinked)
		tcp_sk(sk)->highest_sack = NULL;
}

static inline void tcp_init_send_head(struct sock *sk)
{
	sk->sk_send_head = NULL;
}

static inline void __tcp_add_write_queue_tail(struct sock *sk, struct sk_buff *skb)
{
	__skb_queue_tail(&sk->sk_write_queue, skb);
}

static inline void tcp_add_write_queue_tail(struct sock *sk, struct sk_buff *skb)
{
	__tcp_add_write_queue_tail(sk, skb);

	/* Queue it, remembering where we must start sending. */
	if (sk->sk_send_head == NULL) {
		sk->sk_send_head = skb;
		tcp_chrono_start(sk, TCP_CHRONO_BUSY);

		if (tcp_sk(sk)->highest_sack == NULL)
			tcp_sk(sk)->highest_sack = skb;
	}
}

static inline void __tcp_add_write_queue_head(struct sock *sk, struct sk_buff *skb)
{
	__skb_queue_head(&sk->sk_write_queue, skb);
}

/* Insert buff after skb on the write queue of sk.  */
static inline void tcp_insert_write_queue_after(struct sk_buff *skb,
						struct sk_buff *buff,
						struct sock *sk)
{
	__skb_queue_after(&sk->sk_write_queue, skb, buff);
}

/* Insert new before skb on the write queue of sk.  */
static inline void tcp_insert_write_queue_before(struct sk_buff *new,
						  struct sk_buff *skb,
						  struct sock *sk)
{
	__skb_queue_before(&sk->sk_write_queue, skb, new);

	if (sk->sk_send_head == skb)
		sk->sk_send_head = new;
}

static inline void tcp_unlink_write_queue(struct sk_buff *skb, struct sock *sk)
{
	__skb_unlink(skb, &sk->sk_write_queue);
}

static inline bool tcp_write_queue_empty(struct sock *sk)
{
	return skb_queue_empty(&sk->sk_write_queue);
}

static inline void tcp_push_pending_frames(struct sock *sk)
{
	if (tcp_send_head(sk)) {
		struct tcp_sock *tp = tcp_sk(sk);

		__tcp_push_pending_frames(sk, tcp_current_mss(sk), tp->nonagle);
	}
}

/* Start sequence of the skb just after the highest skb with SACKed
 * bit, valid only if sacked_out > 0 or when the caller has ensured
 * validity by itself.
 */
static inline u32 tcp_highest_sack_seq(struct tcp_sock *tp)
{
	if (!tp->sacked_out)
		return tp->snd_una;

	if (tp->highest_sack == NULL)
		return tp->snd_nxt;

	return TCP_SKB_CB(tp->highest_sack)->seq;
}

static inline void tcp_advance_highest_sack(struct sock *sk, struct sk_buff *skb)
{
	tcp_sk(sk)->highest_sack = tcp_skb_is_last(sk, skb) ? NULL :
						tcp_write_queue_next(sk, skb);
}

static inline struct sk_buff *tcp_highest_sack(struct sock *sk)
{
	return tcp_sk(sk)->highest_sack;
}

static inline void tcp_highest_sack_reset(struct sock *sk)
{
	tcp_sk(sk)->highest_sack = tcp_write_queue_head(sk);
}

/* Called when old skb is about to be deleted (to be combined with new skb) */
static inline void tcp_highest_sack_combine(struct sock *sk,
					    struct sk_buff *old,
					    struct sk_buff *new)
{
	if (tcp_sk(sk)->sacked_out && (old == tcp_sk(sk)->highest_sack))
		tcp_sk(sk)->highest_sack = new;
}

/* This helper checks if socket has IP_TRANSPARENT set */
static inline bool inet_sk_transparent(const struct sock *sk)
{
	switch (sk->sk_state) {
	case TCP_TIME_WAIT:
		return inet_twsk(sk)->tw_transparent;
	case TCP_NEW_SYN_RECV:
		return inet_rsk(inet_reqsk(sk))->no_srccheck;
	}
	return inet_sk(sk)->transparent;
}

/* Determines whether this is a thin stream (which may suffer from
 * increased latency). Used to trigger latency-reducing mechanisms.
 */
static inline bool tcp_stream_is_thin(struct tcp_sock *tp)
{
	return tp->packets_out < 4 && !tcp_in_initial_slowstart(tp);
}

/* /proc */
enum tcp_seq_states {
	TCP_SEQ_STATE_LISTENING,
	TCP_SEQ_STATE_ESTABLISHED,
};

int tcp_seq_open(struct inode *inode, struct file *file);

struct tcp_seq_afinfo {
	char				*name;
	sa_family_t			family;
	const struct file_operations	*seq_fops;
	struct seq_operations		seq_ops;
};

struct tcp_iter_state {
	struct seq_net_private	p;
	sa_family_t		family;
	enum tcp_seq_states	state;
	struct sock		*syn_wait_sk;
	int			bucket, offset, sbucket, num;
	loff_t			last_pos;
};

int tcp_proc_register(struct net *net, struct tcp_seq_afinfo *afinfo);
void tcp_proc_unregister(struct net *net, struct tcp_seq_afinfo *afinfo);

extern struct request_sock_ops tcp_request_sock_ops;
extern struct request_sock_ops tcp6_request_sock_ops;

void tcp_v4_destroy_sock(struct sock *sk);

struct sk_buff *tcp_gso_segment(struct sk_buff *skb,
				netdev_features_t features);
struct sk_buff **tcp_gro_receive(struct sk_buff **head, struct sk_buff *skb);
int tcp_gro_complete(struct sk_buff *skb);

void __tcp_v4_send_check(struct sk_buff *skb, __be32 saddr, __be32 daddr);

static inline u32 tcp_notsent_lowat(const struct tcp_sock *tp)
{
	struct net *net = sock_net((struct sock *)tp);
	return tp->notsent_lowat ?: net->ipv4.sysctl_tcp_notsent_lowat;
}

static inline bool tcp_stream_memory_free(const struct sock *sk)
{
	const struct tcp_sock *tp = tcp_sk(sk);
	u32 notsent_bytes = tp->write_seq - tp->snd_nxt;

	return notsent_bytes < tcp_notsent_lowat(tp);
}

#ifdef CONFIG_PROC_FS
int tcp4_proc_init(void);
void tcp4_proc_exit(void);
#endif

int tcp_rtx_synack(const struct sock *sk, struct request_sock *req);
int tcp_conn_request(struct request_sock_ops *rsk_ops,
		     const struct tcp_request_sock_ops *af_ops,
		     struct sock *sk, struct sk_buff *skb);

/* TCP af-specific functions */
struct tcp_sock_af_ops {
#ifdef CONFIG_TCP_MD5SIG
	struct tcp_md5sig_key	*(*md5_lookup) (const struct sock *sk,
						const struct sock *addr_sk);
	int		(*calc_md5_hash)(char *location,
					 const struct tcp_md5sig_key *md5,
					 const struct sock *sk,
					 const struct sk_buff *skb);
	int		(*md5_parse)(struct sock *sk,
				     int optname,
				     char __user *optval,
				     int optlen);
#endif
};

/* TCP/MPTCP-specific functions */
struct tcp_sock_ops {
	u32 (*__select_window)(struct sock *sk);
	u16 (*select_window)(struct sock *sk);
	void (*select_initial_window)(int __space, __u32 mss, __u32 *rcv_wnd,
				      __u32 *window_clamp, int wscale_ok,
				      __u8 *rcv_wscale, __u32 init_rcv_wnd,
				      const struct sock *sk);
	int (*select_size)(const struct sock *sk, bool sg, bool first_skb);
	void (*init_buffer_space)(struct sock *sk);
	void (*set_rto)(struct sock *sk);
	bool (*should_expand_sndbuf)(const struct sock *sk);
	void (*send_fin)(struct sock *sk);
	bool (*write_xmit)(struct sock *sk, unsigned int mss_now, int nonagle,
			   int push_one, gfp_t gfp);
	void (*send_active_reset)(struct sock *sk, gfp_t priority);
	int (*write_wakeup)(struct sock *sk, int mib);
	void (*retransmit_timer)(struct sock *sk);
	void (*time_wait)(struct sock *sk, int state, int timeo);
	void (*cleanup_rbuf)(struct sock *sk, int copied);
	void (*cwnd_validate)(struct sock *sk, bool is_cwnd_limited);
};
extern const struct tcp_sock_ops tcp_specific;

struct tcp_request_sock_ops {
	u16 mss_clamp;
#ifdef CONFIG_TCP_MD5SIG
	struct tcp_md5sig_key *(*req_md5_lookup)(const struct sock *sk,
						 const struct sock *addr_sk);
	int		(*calc_md5_hash) (char *location,
					  const struct tcp_md5sig_key *md5,
					  const struct sock *sk,
					  const struct sk_buff *skb);
#endif
	int (*init_req)(struct request_sock *req,
			const struct sock *sk_listener,
			struct sk_buff *skb,
			bool want_cookie);
#ifdef CONFIG_SYN_COOKIES
	__u32 (*cookie_init_seq)(struct request_sock *req, const struct sock *sk,
				 const struct sk_buff *skb, __u16 *mss);
#endif
	struct dst_entry *(*route_req)(const struct sock *sk, struct flowi *fl,
				       const struct request_sock *req);
	u32 (*init_seq)(const struct sk_buff *skb);
	u32 (*init_ts_off)(const struct net *net, const struct sk_buff *skb);
	int (*send_synack)(const struct sock *sk, struct dst_entry *dst,
			   struct flowi *fl, struct request_sock *req,
			   struct tcp_fastopen_cookie *foc,
			   enum tcp_synack_type synack_type);
};

#ifdef CONFIG_SYN_COOKIES
static inline __u32 cookie_init_sequence(const struct tcp_request_sock_ops *ops,
					 struct request_sock *req,
					 const struct sock *sk, struct sk_buff *skb,
					 __u16 *mss)
{
	tcp_synq_overflow(sk);
	__NET_INC_STATS(sock_net(sk), LINUX_MIB_SYNCOOKIESSENT);
	return ops->cookie_init_seq(req, sk, skb, mss);
}
#else
static inline __u32 cookie_init_sequence(const struct tcp_request_sock_ops *ops,
					 struct request_sock *req,
					 const struct sock *sk, struct sk_buff *skb,
					 __u16 *mss)
{
	return 0;
}
#endif

int tcpv4_offload_init(void);

void tcp_v4_init(void);
void tcp_init(void);

/* tcp_recovery.c */
extern void tcp_rack_mark_lost(struct sock *sk);
extern void tcp_rack_advance(struct tcp_sock *tp, u8 sacked, u32 end_seq,
			     u64 xmit_time);
extern void tcp_rack_reo_timeout(struct sock *sk);

/* At how many usecs into the future should the RTO fire? */
static inline s64 tcp_rto_delta_us(const struct sock *sk)
{
	const struct sk_buff *skb = tcp_write_queue_head(sk);
	u32 rto = inet_csk(sk)->icsk_rto;
	u64 rto_time_stamp_us = skb->skb_mstamp + jiffies_to_usecs(rto);

	return rto_time_stamp_us - tcp_sk(sk)->tcp_mstamp;
}

/*
 * Save and compile IPv4 options, return a pointer to it
 */
static inline struct ip_options_rcu *tcp_v4_save_options(struct sk_buff *skb)
{
	const struct ip_options *opt = &TCP_SKB_CB(skb)->header.h4.opt;
	struct ip_options_rcu *dopt = NULL;

	if (opt->optlen) {
		int opt_size = sizeof(*dopt) + opt->optlen;

		dopt = kmalloc(opt_size, GFP_ATOMIC);
		if (dopt && __ip_options_echo(&dopt->opt, skb, opt)) {
			kfree(dopt);
			dopt = NULL;
		}
	}
	return dopt;
}

/* locally generated TCP pure ACKs have skb->truesize == 2
 * (check tcp_send_ack() in net/ipv4/tcp_output.c )
 * This is much faster than dissecting the packet to find out.
 * (Think of GRE encapsulations, IPv4, IPv6, ...)
 */
static inline bool skb_is_tcp_pure_ack(const struct sk_buff *skb)
{
	return skb->truesize == 2;
}

static inline void skb_set_tcp_pure_ack(struct sk_buff *skb)
{
	skb->truesize = 2;
}

static inline int tcp_inq(struct sock *sk)
{
	struct tcp_sock *tp = tcp_sk(sk);
	int answ;

	if ((1 << sk->sk_state) & (TCPF_SYN_SENT | TCPF_SYN_RECV)) {
		answ = 0;
	} else if (sock_flag(sk, SOCK_URGINLINE) ||
		   !tp->urg_data ||
		   before(tp->urg_seq, tp->copied_seq) ||
		   !before(tp->urg_seq, tp->rcv_nxt)) {

		answ = tp->rcv_nxt - tp->copied_seq;

		/* Subtract 1, if FIN was received */
		if (answ && sock_flag(sk, SOCK_DONE))
			answ--;
	} else {
		answ = tp->urg_seq - tp->copied_seq;
	}

	return answ;
}

int tcp_peek_len(struct socket *sock);

static inline void tcp_segs_in(struct tcp_sock *tp, const struct sk_buff *skb)
{
	u16 segs_in;

	segs_in = max_t(u16, 1, skb_shinfo(skb)->gso_segs);
	tp->segs_in += segs_in;
	if (skb->len > tcp_hdrlen(skb))
		tp->data_segs_in += segs_in;
}

/*
 * TCP listen path runs lockless.
 * We forced "struct sock" to be const qualified to make sure
 * we don't modify one of its field by mistake.
 * Here, we increment sk_drops which is an atomic_t, so we can safely
 * make sock writable again.
 */
static inline void tcp_listendrop(const struct sock *sk)
{
	atomic_inc(&((struct sock *)sk)->sk_drops);
	__NET_INC_STATS(sock_net(sk), LINUX_MIB_LISTENDROPS);
}

enum hrtimer_restart tcp_pace_kick(struct hrtimer *timer);

/*
 * Interface for adding Upper Level Protocols over TCP
 */

#define TCP_ULP_NAME_MAX	16
#define TCP_ULP_MAX		128
#define TCP_ULP_BUF_MAX		(TCP_ULP_NAME_MAX*TCP_ULP_MAX)

struct tcp_ulp_ops {
	struct list_head	list;

	/* initialize ulp */
	int (*init)(struct sock *sk);
	/* cleanup ulp */
	void (*release)(struct sock *sk);

	char		name[TCP_ULP_NAME_MAX];
	struct module	*owner;
};
int tcp_register_ulp(struct tcp_ulp_ops *type);
void tcp_unregister_ulp(struct tcp_ulp_ops *type);
int tcp_set_ulp(struct sock *sk, const char *name);
void tcp_get_available_ulp(char *buf, size_t len);
void tcp_cleanup_ulp(struct sock *sk);

/* Call BPF_SOCK_OPS program that returns an int. If the return value
 * is < 0, then the BPF op failed (for example if the loaded BPF
 * program does not support the chosen operation or there is no BPF
 * program loaded).
 */
#ifdef CONFIG_BPF
static inline int tcp_call_bpf(struct sock *sk, int op)
{
	struct bpf_sock_ops_kern sock_ops;
	int ret;

	if (sk_fullsock(sk))
		sock_owned_by_me(sk);

	memset(&sock_ops, 0, sizeof(sock_ops));
	sock_ops.sk = sk;
	sock_ops.op = op;

	ret = BPF_CGROUP_RUN_PROG_SOCK_OPS(&sock_ops);
	if (ret == 0)
		ret = sock_ops.reply;
	else
		ret = -1;
	return ret;
}
#else
static inline int tcp_call_bpf(struct sock *sk, int op)
{
	return -EPERM;
}
#endif

static inline u32 tcp_timeout_init(struct sock *sk)
{
	int timeout;

	timeout = tcp_call_bpf(sk, BPF_SOCK_OPS_TIMEOUT_INIT);

	if (timeout <= 0)
		timeout = TCP_TIMEOUT_INIT;
	return timeout;
}

static inline u32 tcp_rwnd_init_bpf(struct sock *sk)
{
	int rwnd;

	rwnd = tcp_call_bpf(sk, BPF_SOCK_OPS_RWND_INIT);

	if (rwnd < 0)
		rwnd = 0;
	return rwnd;
}

static inline bool tcp_bpf_ca_needs_ecn(struct sock *sk)
{
	return (tcp_call_bpf(sk, BPF_SOCK_OPS_NEEDS_ECN) == 1);
}
#endif	/* _TCP_H */<|MERGE_RESOLUTION|>--- conflicted
+++ resolved
@@ -255,13 +255,13 @@
 #define FLAG_DSACKING_ACK       0x800 /* SACK blocks contained D-SACK info */
 #define FLAG_SACK_RENEGING      0x2000 /* snd_una advanced to a sacked seq */
 #define FLAG_UPDATE_TS_RECENT   0x4000 /* tcp_replace_ts_recent() */
-#define MPTCP_FLAG_DATA_ACKED	0x8000
-
-#define FLAG_ACKED              (FLAG_DATA_ACKED|FLAG_SYN_ACKED)
-#define FLAG_NOT_DUP            (FLAG_DATA|FLAG_WIN_UPDATE|FLAG_ACKED)
-#define FLAG_CA_ALERT           (FLAG_DATA_SACKED|FLAG_ECE)
-#define FLAG_FORWARD_PROGRESS   (FLAG_ACKED|FLAG_DATA_SACKED)
-
+#define FLAG_NO_CHALLENGE_ACK	0x8000 /* do not call tcp_send_challenge_ack()	*/
+#define MPTCP_FLAG_DATA_ACKED	0x10000
+
+#define FLAG_ACKED		(FLAG_DATA_ACKED|FLAG_SYN_ACKED)
+#define FLAG_NOT_DUP		(FLAG_DATA|FLAG_WIN_UPDATE|FLAG_ACKED)
+#define FLAG_CA_ALERT		(FLAG_DATA_SACKED|FLAG_ECE)
+#define FLAG_FORWARD_PROGRESS	(FLAG_ACKED|FLAG_DATA_SACKED)
 
 /* sysctl variables for tcp */
 extern int sysctl_tcp_fastopen;
@@ -401,8 +401,9 @@
 void tcp_ack_probe(struct sock *sk);
 void tcp_rearm_rto(struct sock *sk);
 int tcp_write_timeout(struct sock *sk);
-bool retransmits_timed_out(struct sock *sk, unsigned int boundary,
-			   unsigned int timeout, bool syn_set);
+bool retransmits_timed_out(struct sock *sk,
+			   unsigned int boundary,
+			   unsigned int timeout);
 void tcp_write_err(struct sock *sk);
 void tcp_adjust_pcount(struct sock *sk, const struct sk_buff *skb, int decr);
 void tcp_set_skb_tso_segs(struct sk_buff *skb, unsigned int mss_now);
@@ -639,17 +640,11 @@
 
 u32 __cookie_v4_init_sequence(const struct iphdr *iph, const struct tcphdr *th,
 			      u16 *mssp);
-<<<<<<< HEAD
 __u32 cookie_v4_init_sequence(struct request_sock *req, const struct sock *sk,
 			      const struct sk_buff *skb, __u16 *mss);
 __u32 cookie_init_timestamp(struct request_sock *req);
-bool cookie_timestamp_decode(struct tcp_options_received *opt);
-=======
-__u32 cookie_v4_init_sequence(const struct sk_buff *skb, __u16 *mss);
-u64 cookie_init_timestamp(struct request_sock *req);
 bool cookie_timestamp_decode(const struct net *net,
 			     struct tcp_options_received *opt);
->>>>>>> 569dbb88
 bool cookie_ecn_ok(const struct tcp_options_received *opt,
 		   const struct net *net, const struct dst_entry *dst);
 
