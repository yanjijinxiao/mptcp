--- conflicted
+++ resolved
@@ -2944,16 +2944,9 @@
 						  bool zero_okay,
 						  __sum16 check)
 {
-<<<<<<< HEAD
-	if (skb_csum_unnecessary(skb)) {
-		return false;
-	} else if (zero_okay && !check) {
-		skb->ip_summed = CHECKSUM_UNNECESSARY;
-=======
 	if (skb_csum_unnecessary(skb) || (zero_okay && !check)) {
 		skb->csum_valid = 1;
 		__skb_decr_checksum_unnecessary(skb);
->>>>>>> b2776bf7
 		return false;
 	}
 
