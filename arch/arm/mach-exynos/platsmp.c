--- conflicted
+++ resolved
@@ -373,12 +373,9 @@
 		udelay(10);
 	}
 
-<<<<<<< HEAD
-=======
 	if (pen_release != -1)
 		ret = -ETIMEDOUT;
 
->>>>>>> 2879e43f
 	/*
 	 * now the secondary core is starting up let it run its
 	 * calibrations, then wait for it to finish
