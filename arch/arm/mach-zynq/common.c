/*
 * This file contains common code that is intended to be used across
 * boards so that it's not replicated.
 *
 *  Copyright (C) 2011 Xilinx
 *
 * This software is licensed under the terms of the GNU General Public
 * License version 2, as published by the Free Software Foundation, and
 * may be copied, distributed, and modified under those terms.
 *
 * This program is distributed in the hope that it will be useful,
 * but WITHOUT ANY WARRANTY; without even the implied warranty of
 * MERCHANTABILITY or FITNESS FOR A PARTICULAR PURPOSE.  See the
 * GNU General Public License for more details.
 */

#include <linux/init.h>
#include <linux/kernel.h>
#include <linux/cpumask.h>
#include <linux/platform_device.h>
#include <linux/clk.h>
#include <linux/clk-provider.h>
#include <linux/clk/zynq.h>
#include <linux/clocksource.h>
#include <linux/of_address.h>
#include <linux/of_irq.h>
#include <linux/of_platform.h>
#include <linux/of.h>
#include <linux/memblock.h>
#include <linux/irqchip.h>
#include <linux/irqchip/arm-gic.h>
#include <linux/slab.h>
#include <linux/sys_soc.h>

#include <asm/mach/arch.h>
#include <asm/mach/map.h>
#include <asm/mach/time.h>
#include <asm/mach-types.h>
#include <asm/page.h>
#include <asm/pgtable.h>
#include <asm/smp_scu.h>
#include <asm/system_info.h>
#include <asm/hardware/cache-l2x0.h>

#include "common.h"

#define ZYNQ_DEVCFG_MCTRL		0x80
#define ZYNQ_DEVCFG_PS_VERSION_SHIFT	28
#define ZYNQ_DEVCFG_PS_VERSION_MASK	0xF

void __iomem *zynq_scu_base;

/**
 * zynq_memory_init - Initialize special memory
 *
 * We need to stop things allocating the low memory as DMA can't work in
 * the 1st 512K of memory.
 */
static void __init zynq_memory_init(void)
{
	if (!__pa(PAGE_OFFSET))
		memblock_reserve(__pa(PAGE_OFFSET), __pa(swapper_pg_dir));
}

static struct platform_device zynq_cpuidle_device = {
	.name = "cpuidle-zynq",
};

/**
 * zynq_get_revision - Get Zynq silicon revision
 *
 * Return: Silicon version or -1 otherwise
 */
static int __init zynq_get_revision(void)
{
	struct device_node *np;
	void __iomem *zynq_devcfg_base;
	u32 revision;

	np = of_find_compatible_node(NULL, NULL, "xlnx,zynq-devcfg-1.0");
	if (!np) {
		pr_err("%s: no devcfg node found\n", __func__);
		return -1;
	}

	zynq_devcfg_base = of_iomap(np, 0);
	if (!zynq_devcfg_base) {
		pr_err("%s: Unable to map I/O memory\n", __func__);
		return -1;
	}

	revision = readl(zynq_devcfg_base + ZYNQ_DEVCFG_MCTRL);
	revision >>= ZYNQ_DEVCFG_PS_VERSION_SHIFT;
	revision &= ZYNQ_DEVCFG_PS_VERSION_MASK;

	iounmap(zynq_devcfg_base);

	return revision;
}

/**
 * zynq_init_machine - System specific initialization, intended to be
 *		       called from board specific initialization.
 */
static void __init zynq_init_machine(void)
{
	struct platform_device_info devinfo = { .name = "cpufreq-cpu0", };
	struct soc_device_attribute *soc_dev_attr;
	struct soc_device *soc_dev;
	struct device *parent = NULL;

<<<<<<< HEAD
	/*
	 * 64KB way size, 8-way associativity, parity disabled
	 */
	l2x0_of_init(0x02060000, 0xF0F0FFFF);

	soc_dev_attr = kzalloc(sizeof(*soc_dev_attr), GFP_KERNEL);
	if (!soc_dev_attr)
		goto out;

	system_rev = zynq_get_revision();

	soc_dev_attr->family = kasprintf(GFP_KERNEL, "Xilinx Zynq");
	soc_dev_attr->revision = kasprintf(GFP_KERNEL, "0x%x", system_rev);
	soc_dev_attr->soc_id = kasprintf(GFP_KERNEL, "0x%x",
					 zynq_slcr_get_device_id());

	soc_dev = soc_device_register(soc_dev_attr);
	if (IS_ERR(soc_dev)) {
		kfree(soc_dev_attr->family);
		kfree(soc_dev_attr->revision);
		kfree(soc_dev_attr->soc_id);
		kfree(soc_dev_attr);
		goto out;
	}

	parent = soc_device_to_device(soc_dev);

out:
	/*
	 * Finished with the static registrations now; fill in the missing
	 * devices
	 */
	of_platform_populate(NULL, of_default_bus_match_table, NULL, parent);
=======
	of_platform_populate(NULL, of_default_bus_match_table, NULL, NULL);
>>>>>>> bd63ce27

	platform_device_register(&zynq_cpuidle_device);
	platform_device_register_full(&devinfo);

	zynq_slcr_init();
}

static void __init zynq_timer_init(void)
{
	zynq_early_slcr_init();

	zynq_clock_init();
	of_clk_init(NULL);
	clocksource_of_init();
}

static struct map_desc zynq_cortex_a9_scu_map __initdata = {
	.length	= SZ_256,
	.type	= MT_DEVICE,
};

static void __init zynq_scu_map_io(void)
{
	unsigned long base;

	base = scu_a9_get_base();
	zynq_cortex_a9_scu_map.pfn = __phys_to_pfn(base);
	/* Expected address is in vmalloc area that's why simple assign here */
	zynq_cortex_a9_scu_map.virtual = base;
	iotable_init(&zynq_cortex_a9_scu_map, 1);
	zynq_scu_base = (void __iomem *)base;
	BUG_ON(!zynq_scu_base);
}

/**
 * zynq_map_io - Create memory mappings needed for early I/O.
 */
static void __init zynq_map_io(void)
{
	debug_ll_io_init();
	zynq_scu_map_io();
}

static void __init zynq_irq_init(void)
{
	gic_arch_extn.flags = IRQCHIP_SKIP_SET_WAKE | IRQCHIP_MASK_ON_SUSPEND;
	irqchip_init();
}

static void zynq_system_reset(enum reboot_mode mode, const char *cmd)
{
	zynq_slcr_system_reset();
}

static const char * const zynq_dt_match[] = {
	"xlnx,zynq-7000",
	NULL
};

DT_MACHINE_START(XILINX_EP107, "Xilinx Zynq Platform")
	/* 64KB way size, 8-way associativity, parity disabled */
	.l2c_aux_val	= 0x02000000,
	.l2c_aux_mask	= 0xf0ffffff,
	.smp		= smp_ops(zynq_smp_ops),
	.map_io		= zynq_map_io,
	.init_irq	= zynq_irq_init,
	.init_machine	= zynq_init_machine,
	.init_time	= zynq_timer_init,
	.dt_compat	= zynq_dt_match,
	.reserve	= zynq_memory_init,
	.restart	= zynq_system_reset,
MACHINE_END<|MERGE_RESOLUTION|>--- conflicted
+++ resolved
@@ -109,12 +109,6 @@
 	struct soc_device *soc_dev;
 	struct device *parent = NULL;
 
-<<<<<<< HEAD
-	/*
-	 * 64KB way size, 8-way associativity, parity disabled
-	 */
-	l2x0_of_init(0x02060000, 0xF0F0FFFF);
-
 	soc_dev_attr = kzalloc(sizeof(*soc_dev_attr), GFP_KERNEL);
 	if (!soc_dev_attr)
 		goto out;
@@ -143,9 +137,6 @@
 	 * devices
 	 */
 	of_platform_populate(NULL, of_default_bus_match_table, NULL, parent);
-=======
-	of_platform_populate(NULL, of_default_bus_match_table, NULL, NULL);
->>>>>>> bd63ce27
 
 	platform_device_register(&zynq_cpuidle_device);
 	platform_device_register_full(&devinfo);
